--- conflicted
+++ resolved
@@ -27,23 +27,13 @@
 packages = find:
 # dependencies are pinned by interval
 install_requires =
-<<<<<<< HEAD
         dakarabase>=1.4.0,<1.5.0
-        filetype>=1.0.7,<1.1.0
-        importlib-resources>=5.0.0,<6.0.0; python_version < '3.7'
-        Jinja2>=2.10.1,<2.11.0
-        packaging>=20.4,<21
-        python-mpv-jsonipc>=1.1.10,<1.2.0
-        python-vlc>=3.0.11115,<3.1.0,!=3.0.12117
-=======
-        dakarabase>=1.3.0,<1.4.0
         filetype>=1.0.10,<1.1.0
         importlib-resources>=5.6.0,<5.7.0; python_version < '3.7'
         Jinja2>=3.1.1,<3.2.0
         packaging>=21.3,<22.0
         python-mpv-jsonipc>=1.1.13,<1.2.0
         python-vlc>=3.0.16120,<3.1.0,!=3.0.12117
->>>>>>> 566d0318
 include_package_data = true
 
 [options.extras_require]
