--- conflicted
+++ resolved
@@ -1,65 +1,3 @@
-<<<<<<< HEAD
-[metadata]
-name = dakaraplayer
-version = attr:dakara_player.version.__version__
-author = Flore <flore.love@gmail.com>, Neraste <neraste.herr10@gmail.com>
-description = Media player for the Dakara Project
-long_description = file: README.md, LICENSE
-long_description_content_type = text/markdown
-license = MIT
-url = https://github.com/DakaraProject/dakara-player
-project_urls =
-        Bug tracker=https://github.com/DakaraProject/dakara-player/issues
-classifiers =
-        License :: OSI Approved :: MIT License
-        Programming Language :: Python
-        Programming Language :: Python :: 3
-        Programming Language :: Python :: 3.7
-        Programming Language :: Python :: 3.8
-        Programming Language :: Python :: 3.9
-        Programming Language :: Python :: 3.10
-        Operating System :: OS Independent
-        Environment :: X11 Applications
-        Environment :: MacOS X
-        Environment :: Win32 (MS Windows)
-        Intended Audience :: End Users/Desktop
-
-[options]
-package_dir =
-        =src
-packages = find:
-# dependencies are pinned by interval
-install_requires =
-        dakarabase>=1.4.0,<1.5.0
-        filetype>=1.0.10,<1.1.0
-        importlib-resources>=5.6.0,<5.7.0; python_version < '3.7'
-        Jinja2>=3.1.1,<3.2.0
-        packaging>=21.3,<22.0
-        python-mpv-jsonipc>=1.1.13,<1.2.0
-        python-vlc>=3.0.16120,<3.1.0,!=3.0.12117
-include_package_data = true
-
-[options.extras_require]
-tests =
-        black>=22.3.0,<22.4.0
-        codecov>=2.1.12,<2.2.0
-        flake8>=4.0.1,<4.1.0
-        func_timeout>=4.3.5,<4.4.0
-        isort>=5.10.1,<5.11.0
-        pdoc>=10.0.4,<10.1.0
-        pre-commit>=2.17.0,<2.18.0
-        pytest-cov>=3.0.0,<3.1.0
-        pytest>=7.1.1,<7.2.0
-
-[options.packages.find]
-where = src
-
-[options.entry_points]
-console_scripts =
-        dakara-player = dakara_player.__main__:main
-
-=======
->>>>>>> d747174a
 [flake8]
 max-line-length = 88
 ignore = E203, W503