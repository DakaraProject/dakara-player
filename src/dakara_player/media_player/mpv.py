--- conflicted
+++ resolved
@@ -387,15 +387,7 @@
         """Request mpv to pause or unpause.
 
         Can only work on transition screens or songs. Pausing should have no
-<<<<<<< HEAD
         effect if mpv is already paused.
-=======
-        effect if mpv is already paused, unpausing should have no
-        effect if mpv is already unpaused.
-
-        Args:
-            paused (bool): If `True`, pause mpv.
->>>>>>> 59804e51
         """
         if self.is_paused():
             logger.debug("Player already in pause")
