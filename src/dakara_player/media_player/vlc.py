"""VLC media player."""

import json
import logging
import platform
import re

from dakara_base.exceptions import DakaraError
from dakara_base.safe_workers import safe
from packaging.version import parse

try:
    import vlc
    from vlc import libvlc_get_version

except (ImportError, OSError):
    vlc = None
    libvlc_get_version = None

from dakara_player.media_player.base import (
    InvalidStateError,
    MediaPlayer,
    VersionNotFoundError,
    on_playing_this,
)
from dakara_player.mrl import mrl_to_path, path_to_mrl

try:
    METADATA_KEYS_COUNT = len(vlc.Meta.__dict__["_enum_names_"])

except AttributeError:
    METADATA_KEYS_COUNT = 0


logger = logging.getLogger(__name__)


class MediaPlayerVlc(MediaPlayer):
    """Class to manipulate VLC.

    The class can be used as a context manager that closes VLC
    automatically on exit.

    Any exception in callbacks make the application to crash.

    Args:
        stop (threading.Event): Stop event that notify to stop the entire
            program when set.
        errors (queue.Queue): Error queue to communicate the exception to the
            main thread.
        config (dict): Dictionary of configuration.
        tempdir (path.Path): Path of the temporary directory.

    Attributes:
        stop (threading.Event): Stop event that notify to stop the entire
            program when set.
        errors (queue.Queue): Error queue to communicate the exception to the
            main thread.
        player_name (str): Name of VLC.
        fullscreen (bool): If `True`, VLC will be fullscreen.
        kara_folder_path (path.Path): Path to the karaoke folder.
        playlist_entry (dict): Playlist entyr object.
        callbacks (dict): High level callbacks associated with the media
            player.
        warn_long_exit (bool): If `True`, display a warning message if the media
            player takes too long to stop.
        durations (dict of int): Duration of the different screens in seconds.
        text_paths (dict of path.Path): Path of the different text screens.
        text_generator (dakara_player.text_generator.TextGenerator): Text
            generator instance.
        background_loader
        (dakara_player.background_loader.BackgroundLoader): Background
            loader instance.
        media_parameters (list of str): Extra parameters passed to the media.
        instance (vlc.Instance): Instance of VLC.
        player (vlc.MediaPlayer): VLC player.
        event_manager (vlc.EventManager): VLC event manager.
        vlc_callbacks (dict): Low level callbacks associated with VLC.
        playlist_entry_data (dict): Extra data of the playlist entry.
    """

    player_name = "VLC"

    @staticmethod
    def is_available():
        """Indicate if VLC is available.

        Returns:
            bool: `True` if VLC is useable.
        """
        return vlc is not None and vlc.Instance() is not None

    def init_player(self, config, tempdir):
        """Initialize the objects of VLC.

        Actions performed in this method should not have any side effects
        (query file system, etc.).

        Args:
            config (dict): Dictionary of configuration.
            tempdir (path.Path): Path of the temporary directory.
        """
        # parameters
        config_vlc = config.get("vlc") or {}
        self.media_parameters = config_vlc.get("media_parameters") or []

        # VLC objects
        self.instance = vlc.Instance(config_vlc.get("instance_parameters") or [])
        self.player = self.instance.media_player_new()
        self.event_manager = self.player.event_manager()

        # vlc callbacks
        self.vlc_callbacks = {}

        # playlist entry objects
        self.playlist_entry_data = {}
        self.clear_playlist_entry_player()

    def load_player(self):
        """Perform actions with side effects for VLC initialization."""
        # check VLC version
        self.check_version()

        # assign window to VLC
        self.set_window()

        # set VLC callbacks
        self.set_vlc_default_callbacks()

        # print VLC version
        logger.info("VLC %s", self.get_version_str())

    @on_playing_this(["song"], default_return=0)
    def get_timing(self):
        """Get VLC timing.

        Returns:
            int: Current song timing in seconds if a song is playing, or 0 when
                idle or during transition screen.
        """
        timing = self.player.get_time()

        # correct the way VLC handles when it hasn't started to play yet
        if timing == -1:
            timing = 0

        return timing // 1000

    @staticmethod
    def get_version():
        """Get VLC version.

        VLC version given by the lib is on the form "x.y.z CodeName" in bytes.

        Returns:
            packaging.version.Version: Parsed version of VLC.

        Raises:
            VersionNotFoundError: If the version cannot be parsed.
        """
        match = re.search(r"(\d+\.\d+\.\d+(?:\.\d+)*)", libvlc_get_version().decode())
        if match:
            return parse(match.group(1))

        raise VersionNotFoundError("Unable to get VLC version")

    def check_version(self):
        """Check that VLC is at least version 3.

        Raises:
            VlcTooOldError: If VLC version is lower than 3.
        """
        version = self.get_version()

        if version.major < 3:
            raise VlcTooOldError("VLC is too old (version 3 and higher supported)")

        if version.minor == 0 and 13 <= version.micro <= 16:
            logger.warning(
                "This version of VLC is known to not work with Dakara player"
            )

    def set_vlc_default_callbacks(self):
        """Set VLC default callbacks."""
        self.set_vlc_callback(
            vlc.EventType.MediaPlayerEndReached, self.handle_end_reached
        )
        self.set_vlc_callback(
            vlc.EventType.MediaPlayerEncounteredError, self.handle_encountered_error
        )
        self.set_vlc_callback(vlc.EventType.MediaPlayerPlaying, self.handle_playing)
        self.set_vlc_callback(vlc.EventType.MediaPlayerPaused, self.handle_paused)

    def set_vlc_callback(self, event, callback):
        """Assing an arbitrary callback to a VLC event.

        Callback is attached to the VLC event manager and added to the
        `vlc_callbacks` dictionary.

        Args:
            event (vlc.EventType): VLC event to attach the callback to, name of
                the callback in the `vlc_callbacks` attribute.
            callback (function): Function to assign.
        """
        self.vlc_callbacks[event] = callback
        self.event_manager.event_attach(event, callback)

    def is_playing(self):
        """Query if VLC is playing something.

        Returns:
            bool: `True` if VLC is playing something.
        """
        return self.player.get_state() == vlc.State.Playing

    def is_paused(self):
        """Query if VLC is paused.

        Returns:
            bool: True if VLC is paused.
        """
        return self.player.get_state() == vlc.State.Paused

    def is_playing_this(self, what):
        """Query if VLC is playing the requested media type.

        Args:
            what (str): Tell if VLC current track is of the requested type, but
                not if it is actually playing it (it can be in pause).

        Returns:
            bool: `True` if VLC is playing the requested type.
        """
        media = self.player.get_media()

        # if no media is in the player
        if not media:
            return False

        # if no playlist entry is supposed to play
        if what in ("transition", "song") and not self.playlist_entry_data[what].media:
            return False

        return get_metadata(media)["type"] == what

    def play(self, what):
        """Request VLC to play something.

        No preparation should be done by this function, i.e. the media track
        should have been prepared already by `set_playlist_entry_player`.

        Args:
            what (str): What media to play.

        Raises:
            ValueError: If the action to play is unknown.
        """
        if what == "idle":
            # create idle screen media
            media = self.instance.media_new_path(
                self.background_loader.backgrounds["idle"]
            )

            media.add_options(
                *self.media_parameters,
                "image-duration={}".format(self.durations["idle"]),
                "sub-file={}".format(self.text_paths["idle"]),
                "no-sub-autodetect-file",
            )

            set_metadata(media, {"type": "idle"})

            self.generate_text("idle")

        elif what == "transition":
            media = self.playlist_entry_data["transition"].media

        elif what == "song":
            media = self.playlist_entry_data["song"].media

        else:
            raise ValueError("Unexpected action to play: {}".format(what))

        self.player.set_media(media)
        self.player.play()

    @on_playing_this(["transition", "song"])
    def pause(self):
        """Request VLC to pause.

        Can only work on transition screens or songs. Pausing should have no
        effect if VLC is already paused.
        """
        if self.is_paused():
            logger.debug("Player already in pause")
            return

        logger.info("Setting pause")
        self.player.pause()

    @on_playing_this(["transition", "song"])
    def resume(self):
        """Request VLC to resume playing.

        Can only work on transition screens or songs. Resuming should have no
        effect if VLC is already playing.
        """
        if not self.is_paused():
            logger.debug("Player already playing")
            return

        logger.info("Resuming play")
        self.player.play()

    @on_playing_this(["song"])
    def restart(self):
        """Request to restart the current media.

        Can only work on songs.
        """
        logger.info("Restarting media")
        self.player.set_time(0)
        self.callbacks["updated_timing"](self.playlist_entry["id"], self.get_timing())

    @on_playing_this(["transition", "song"])
    def skip(self, no_callback=False):
        """Request to skip the current media.

        Can only work on transition screens or songs. VLC should continue
        playing, but media has to be considered already finished.

        Args:
            no_callback (bool): If `True`, no callback to signal the song has
                finished will be executed.
        """
        logger.info("Skipping '%s'", self.playlist_entry["song"]["title"])
        if not no_callback:
            self.callbacks["finished"](self.playlist_entry["id"])

        self.clear_playlist_entry()

    @on_playing_this(["song"])
    def rewind(self):
        """Request to rewind a few seconds the media.

        Can only work on songs. It cannot rewind before the beginning of the
        media. In that case, restart the song.
        """
        timing = int(
            self.player.get_time() - self.durations["rewind_fast_forward"] * 1000
        )

        if timing < 0:
            self.restart()
            return

        logger.info("Rewinding media")
        self.player.set_time(timing)
        self.callbacks["updated_timing"](self.playlist_entry["id"], self.get_timing())

    @on_playing_this(["song"])
    def fast_forward(self):
        """Request to fast forward a few seconds the media.

        Can only work on songs. It cannot advance passed the end of the media.
        In that case, skip the song.
        """
        timing = int(
            self.player.get_time() + self.durations["rewind_fast_forward"] * 1000
        )

        if timing > self.player.get_media().get_duration():
            self.skip()
            return

        logger.info("Fast forwarding media")
        self.player.set_time(timing)
        self.callbacks["updated_timing"](self.playlist_entry["id"], self.get_timing())

    def stop_player(self):
        """Request to stop VLC."""
        # stopping VLC
        logger.info("Stopping player")
        self.player.stop()
        logger.debug("Stopped player")

    def set_playlist_entry_player(self, playlist_entry, file_path, autoplay):
        """Prepare playlist entry data to be played.

        Prepare all media objects, subtitles, etc. for being played, for the
        transition screen and the song. Such data should be stored on a
        dedicated object, like `playlist_entry_data`.

        Args:
            playlist_entry (dict): Playlist entry object.
            file_path (path.Path): Absolute path to the song file.
            autoplay (bool): If `True`, start to play transition screen as soon
                as possible (i.e. as soon as the transition screen media is
                ready). The song media is prepared when the transition screen
                is playing.
        """
        # create transition screen media
        media_transition = self.instance.media_new_path(
            self.background_loader.backgrounds["transition"]
        )

        media_transition.add_options(
            *self.media_parameters,
            "image-duration={}".format(self.durations["transition"]),
            "sub-file={}".format(self.text_paths["transition"]),
            "no-sub-autodetect-file",
        )

        set_metadata(
            media_transition,
            {"type": "transition", "playlist_entry": self.playlist_entry},
        )

        self.generate_text("transition")

        self.playlist_entry_data["transition"].media = media_transition

        # start playing transition right away if requested
        if autoplay:
            self.play("transition")

        # create song media
        media_song = self.instance.media_new_path(file_path)
        media_song.add_options(*self.media_parameters)
        media_song.parse()
        set_metadata(
            media_song, {"type": "song", "playlist_entry": self.playlist_entry}
        )

        self.playlist_entry_data["song"].media = media_song

        # manage instrumental
        if playlist_entry["use_instrumental"]:
            self.manage_instrumental(playlist_entry, file_path)

    def manage_instrumental(self, playlist_entry, file_path):
        """Manage the requested instrumental track.

        Instrumental track is searched first in audio files having the same
        name as the video file, then in extra audio tracks of the video file.

        Args:
            playlist_entry (dict): Playlist entry data. Must contain the key
                `use_instrumental`.
            file_path (path.Path): Path of the song file.
        """
        # get instrumental file if possible
        audio_path = self.get_instrumental_file(file_path)

        # if audio file is present, request to add the file to the media
        # as a slave and register to play this extra track (which will be
        # the last audio track of the media)
        if audio_path:
            number_tracks = self.get_number_tracks(
                self.playlist_entry_data["song"].media
            )
            logger.info(
                "Requesting to play instrumental file '%s' for '%s'",
                audio_path,
                file_path,
            )
            try:
                # try to add the instrumental file
                self.playlist_entry_data["song"].media.slaves_add(
                    vlc.MediaSlaveType.audio, 4, path_to_mrl(audio_path).encode()
                )

            except NameError:
                # otherwise fallback to default
                logger.error(
                    "This version of VLC does not support slaves, cannot add "
                    "instrumental file"
                )
                return

            self.playlist_entry_data["song"].audio_track_id = number_tracks
            return

        # get audio tracks
        audio_tracks_id = self.get_audio_tracks_id(
            self.playlist_entry_data["song"].media
        )

        # if more than 1 audio track is present, register to play the 2nd one
        if len(audio_tracks_id) > 1:
            logger.info("Requesting to play instrumental track of '%s'", file_path)
            self.playlist_entry_data["song"].audio_track_id = audio_tracks_id[1]
            return

        # otherwise, fallback to register to play the first track and log it
        logger.warning(
            "Cannot find instrumental file or track for file '%s'", file_path
        )

    def clear_playlist_entry_player(self):
        """Clean playlist entry data after being played."""
        self.playlist_entry_data = {
            "transition": Media(),
            "song": MediaSong(),
        }

    @staticmethod
    def get_number_tracks(media):
        """Get number of all tracks of the media.

        Args:
            media (vlc.Media): Media to investigate.

        Returns:
            int: Number of tracks in the media.
        """
        return len(list(media.tracks_get()))

    @staticmethod
    def get_audio_tracks_id(media):
        """Get ID of audio tracks of the media.

        Args:
            media (vlc.Media): Media to investigate.

        Returns:
            list of int: ID of audio tracks in the media.
        """
        return [
            item.id for item in media.tracks_get() if item.type == vlc.TrackType.audio
        ]

    @safe
    def handle_end_reached(self, event):
        """Callback called when a media ends.

        This happens when:
            - A transition screen ends, leading to playing the actual song;
            - A song ends normally, leading to calling the callback
                `callbacks["finished"]`;
            - An idle screen ends, leading to reloop it.

        A new thread is created in any case.

        Args:
            event (vlc.EventType): VLC event object.

        Raises:
            InvalidStateError: If the context of call of this callback is
                unexpected.
        """
        logger.debug("End reached callback called")

        # the transition screen has finished, request to play the song itself
        if self.is_playing_this("transition"):
            logger.debug(
                "Will play '{}'".format(
                    mrl_to_path(self.playlist_entry_data["song"].media.get_mrl())
                )
            )
            thread = self.create_thread(target=self.play, args=("song",))
            thread.start()

            return

        # the media has finished, so clean memory and call the according callback
        if self.is_playing_this("song"):
            playlist_entry_id = self.playlist_entry["id"]
            self.clear_playlist_entry()
            self.callbacks["finished"](playlist_entry_id)

            return

        # the idle screen has finished, simply restart it
        if self.is_playing_this("idle"):
            thread = self.create_thread(target=self.play, args=("idle",))
            thread.start()

            return

        # if no state can be determined, raise an error
        raise InvalidStateError("End reached on an undeterminated state")

    @safe
    def handle_encountered_error(self, event):
        """Callback called when error occurs

        There is no way to capture error message, so only a generic error
        message is provided. Call the callbacks `callbacks["finished"]` and
        `callbacks["error"]`

        Args:
            event (vlc.EventType): VLC event object.
        """
        logger.debug("Error callback called")

        # the current song media has an error, skip the song, log the error and
        # call error callback
        if self.is_playing_this("song"):
            logger.error(
                "Unable to play '%s'", mrl_to_path(self.player.get_media().get_mrl())
            )
            self.callbacks["error"](
                self.playlist_entry["id"], "Unable to play current song"
            )
            self.skip()

            return

        # do not assess other errors

    @safe
    def handle_playing(self, event):
        """Callback called when playing has started.

        This happens when:
            - The player resumes from pause;
            - A transition screen starts;
            - A song starts, leading to set the requested audio track to play;
            - An idle screen starts.

        Args:
            event (vlc.EventType): VLC event object.

        Raises:
            InvalidStateError: If the context of call of this callback is
                unexpected.
        """
        logger.debug("Playing callback called")

        # the media or the transition is resuming from pause
        # it is pretty hard to detect this case, as we do not have a previous
        # state in memory
        # we rely on a specific flag stored in `playlist_entry_data` Media
        # objects which is set to True when the corresponding media starts
        if (
            self.is_playing_this("transition")
            and self.playlist_entry_data["transition"].started
            or self.is_playing_this("song")
            and self.playlist_entry_data["song"].started
        ):
            self.callbacks["resumed"](self.playlist_entry["id"], self.get_timing())
            logger.debug("Resumed play")

            return

        # the transition screen starts to play
        if self.is_playing_this("transition"):
            self.callbacks["started_transition"](self.playlist_entry["id"])
            self.playlist_entry_data["transition"].started = True
            logger.info(
                "Playing transition for '%s'", self.playlist_entry["song"]["title"]
            )

            return

        # the song starts to play
        if self.is_playing_this("song"):
            self.callbacks["started_song"](self.playlist_entry["id"])

            # set instrumental track if necessary
            audio_track_id = self.playlist_entry_data["song"].audio_track_id
            if audio_track_id is not None:
                logger.debug("Requesting to play audio track %i", audio_track_id)
                self.player.audio_set_track(audio_track_id)

            self.playlist_entry_data["song"].started = True
            logger.info(
                "Now playing '%s' ('%s')",
                self.playlist_entry["song"]["title"],
                mrl_to_path(self.player.get_media().get_mrl()),
            )

            return

        # the idle screen starts to play
        if self.is_playing_this("idle"):
            logger.debug("Playing idle screen")

            return

        raise InvalidStateError("Playing on an undeterminated state")

    @safe
    def handle_paused(self, event):
        """Callback called when pause is set.

        Args:
            event (vlc.EventType): VLC event object.
        """
        logger.debug("Paused callback called")

        # call paused callback
        self.callbacks["paused"](self.playlist_entry["id"], self.get_timing())

        logger.debug("Paused")

    def set_window(self):
        """Associate an existing window to VLC

        Raises:
            NotImplementedError: If the current platform is not supported.
        """
        window = self.window_comm.get()
        system = platform.system()

        if window is None:
            logger.debug("Using VLC default window")

            if system == "Darwin":
                logger.error(
                    "VLC cannot create a window by itself on Mac, "
                    "the application may crash"
                )

            return

<<<<<<< HEAD
=======
        system = platform.system()

>>>>>>> d747174a
        if system == "Linux":
            logger.debug("Associating X window to VLC")
            self.player.set_xwindow(window)
            return

        if system == "Darwin":
            logger.debug("Associating AppKit window to VLC")
            self.player.set_nsobject(window)
            return

        if system == "Windows":
            logger.debug("Associating Win API window to VLC")
            self.player.set_hwnd(window)
            return

        raise NotImplementedError(
<<<<<<< HEAD
            f"This operating system ({system}) is not currently supported"
=======
            "This operating system ({}) is not currently supported".format(system)
>>>>>>> d747174a
        )


def set_metadata(media, metadata):
    """Set metadata to media.

    Take the first free metadata slot to store value. The metadata can be
    extracted after.

    Args:
        media (vlc.Media): Media to set metadata in.
        metadata (any): JSON representable data.

    Raises:
        ValueError: If the media has no free metadata to use.
    """
    for key in range(METADATA_KEYS_COUNT):
        if media.get_meta(key) is None:
            media.set_meta(key, json.dumps(metadata))
            return

    raise ValueError("This media has no spare metadata to use")


def get_metadata(media):
    """Get metadata from media.

    Take the first non free metadata slot that contains a valid JSON value.

    Args:
        media (vlc.Media): Media to get metadata from.

    Returns:
        any: JSON representable data.

    Raises:
        ValueError: If the media has no valid metadata.
    """
    for key in range(METADATA_KEYS_COUNT):
        try:
            return json.loads(media.get_meta(key))

        except (json.JSONDecodeError, TypeError):
            continue

    raise ValueError("This media has no set metadata")


class Media:
    """Media object."""

    def __init__(self, media=None):
        self.media = media
        self.started = False


class MediaSong(Media):
    """Song object."""

    def __init__(self, *args, audio_track_id=None, **kwargs):
        super().__init__(*args, **kwargs)
        self.audio_track_id = audio_track_id


class VlcTooOldError(DakaraError):
    """Error raised if VLC is too old."""<|MERGE_RESOLUTION|>--- conflicted
+++ resolved
@@ -715,11 +715,8 @@
 
             return
 
-<<<<<<< HEAD
-=======
         system = platform.system()
 
->>>>>>> d747174a
         if system == "Linux":
             logger.debug("Associating X window to VLC")
             self.player.set_xwindow(window)
@@ -736,11 +733,7 @@
             return
 
         raise NotImplementedError(
-<<<<<<< HEAD
             f"This operating system ({system}) is not currently supported"
-=======
-            "This operating system ({}) is not currently supported".format(system)
->>>>>>> d747174a
         )
 
 
