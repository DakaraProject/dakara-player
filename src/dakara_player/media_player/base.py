--- conflicted
+++ resolved
@@ -265,7 +265,6 @@
         Must be overriden.
         """
 
-<<<<<<< HEAD
     @abstractmethod
     def resume(self):
         """Request the media player to resume playing.
@@ -283,10 +282,6 @@
         Can only work on songs.
 
         Must be overriden.
-=======
-        Args:
-            paused (bool): If `True`, pause the media player.
->>>>>>> 59804e51
         """
 
     @abstractmethod
