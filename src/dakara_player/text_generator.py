import json
import logging

from dakara_base.exceptions import DakaraError
from jinja2 import ChoiceLoader, Environment, FileSystemLoader, PackageLoader
from path import Path

try:
    from importlib.resources import path

except ImportError:
    from importlib_resources import path


ICON_MAP_FILE = "font-awesome.json"

LINK_TYPE_NAMES = {
    "OP": "Opening",
    "ED": "Ending",
    "IN": "Insert song",
    "IS": "Image song",
}

logger = logging.getLogger(__name__)


class TextGenerator:
    """Generator for text screens

    # It populates text contents that are used for idle or transition
    # screens. It uses Jinja under the hood, and can use templates from a custom
    # directory, or from a fallback package.

    Example of use:

    >>> from path import Path
    >>> generator = TextGenerator(
    ...     package="package",
    ...     directory=Path("directory"),
    ...     filenames={
    ...         "idle": "idle.ass",
    ...         "transition": "transition.ass",
    ...     },
    ... )
    >>> generator.load()
    >>> idle_screen_content = generator.get_text(
    ...     "idle",
    ...     {
    ...         "notes": [
    ...             "line1",
    ...             "line2",
    ...         ],
    ...     },
    ... )

    Args:
        package (str): package checked for text templates by default.
        directory (path.Path): custom directory checked for text templates.
        filenames (dict): dictionary of text templates filenames. The key is the
            template name, the value the template file name.

    Attributes:
        package (str): package checked for text templates by default.
        directory (path.Path): custom directory checked for text templates.
        filenames (dict): dictionary of text templates filenames. The key is the
            template name, the value the template file name.
        environment (jinja2.Environment): environment for Jinja2.
        icon_map (dict): map of icons. Keys are icon name, values are icon character.
    """

    def __init__(self, package, directory=None, filenames=None):
        self.package = package
        self.directory = directory or Path()
        self.filenames = filenames or {}

        # Jinja2 elements
        self.environment = None

        # icon map
        self.icon_map = {}

    def load(self):
        """Load the different parts of the class

        Here are the actions with side effect.
        """
        # load icon mapping
        self.load_icon_map()

        # load templates
        self.load_templates()

    def load_icon_map(self):
        """Load the icon map
        """
        with path("dakara_player.resources", ICON_MAP_FILE) as file:
            self.icon_map = json.loads(file.read_text())

    def load_templates(self):
        """Set up Jinja environment
        """
        logger.debug("Loading text templates")
        # create loaders
        *package_list, package_directory = self.package.split(".")
        loaders = [
            FileSystemLoader(self.directory),
            PackageLoader(".".join(package_list), package_directory),
        ]

        # create Jinja2 environment
        self.environment = Environment(loader=ChoiceLoader(loaders))

        # add filter for converting font icon name to character
        self.environment.filters["icon"] = self.convert_icon

        # add filter for work link type complete name
        self.environment.filters["link_type_name"] = self.convert_link_type_name

        # check loaded templates
        for name, file_name in self.filenames.items():
            self.check_template(name, file_name)

    def get_environment_loaders(self):
        """Return the different loaders used by Jinja

        Returns:
            list: list of the different loaders.
        """
        return self.environment.loader.loaders

    def check_template(self, template_name, file_name):
        """Check if a template is accessible either custom or default

        Args:
            template_name (str): name of the text template.
            file_name (str): name of the text template file.

        Raises:
            TemplateNotFoundError: if the template can neither be found on
            custom loader, nor default loader.
        """
        loader_custom, loader_default = self.get_environment_loaders()

        if file_name in loader_custom.list_templates():
            logger.debug(
                "Loading custom %s text template file '%s'", template_name, file_name
            )
            return

        if file_name in loader_default.list_templates():
            logger.debug(
                "Loading default %s text template file '%s'", template_name, file_name
            )
            return

        raise TemplateNotFoundError(
            f"No {template_name} text template file found for '{file_name}'"
        )

    def convert_icon(self, name):
        """Convert the name of an icon to its code

        Args:
            name (str): name of the icon.

        Returns:
            str: corresponding character.
        """
        if name is None:
            return ""

        return chr(int(self.icon_map.get(name, "0020"), 16))

    @staticmethod
    def convert_link_type_name(link_type):
        """Convert the short name of a link type to its long name

        Args:
            link_type (str): short name of the link type.

        Returns:
            str: long name of the link type.
        """
        return LINK_TYPE_NAMES[link_type]

    def get_text(self, template_name, data, **kwargs):
        """Generate the text for the desired template

        Args:
            template_name (str): name of the text template.
            data (dict): values to pass to the template.
            kwargs (dict): extra values to pass to the template.

        Returns:
            str: generated text from the template with provided values.
        """
<<<<<<< HEAD
        return self.environment.get_template(self.filenames[template_name]).render(
            **data, **kwargs
        )
=======
        info = {
            "playlist_entry": playlist_entry,
            "fade_in": fade_in,
        }
        return self.transition_template.render(info)
>>>>>>> 32d6d1d6


class TemplateNotFoundError(DakaraError, FileNotFoundError):
    """Error raised when a template cannot be found
    """<|MERGE_RESOLUTION|>--- conflicted
+++ resolved
@@ -183,28 +183,19 @@
         """
         return LINK_TYPE_NAMES[link_type]
 
-    def get_text(self, template_name, data, **kwargs):
+    def get_text(self, template_name, data):
         """Generate the text for the desired template
 
         Args:
             template_name (str): name of the text template.
             data (dict): values to pass to the template.
-            kwargs (dict): extra values to pass to the template.
 
         Returns:
             str: generated text from the template with provided values.
         """
-<<<<<<< HEAD
         return self.environment.get_template(self.filenames[template_name]).render(
-            **data, **kwargs
+            **data
         )
-=======
-        info = {
-            "playlist_entry": playlist_entry,
-            "fade_in": fade_in,
-        }
-        return self.transition_template.render(info)
->>>>>>> 32d6d1d6
 
 
 class TemplateNotFoundError(DakaraError, FileNotFoundError):
