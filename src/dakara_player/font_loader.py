--- conflicted
+++ resolved
@@ -1,12 +1,7 @@
-<<<<<<< HEAD
+"""Load fonts on user level for the media players."""
+
 import ctypes
 import logging
-=======
-"""Load fonts on user level for the media players."""
-
-import logging
-import os
->>>>>>> d1280142
 import sys
 from abc import ABC, abstractmethod
 
@@ -19,7 +14,6 @@
     from importlib_resources import contents, path
 
 from dakara_base.exceptions import DakaraError
-
 
 logger = logging.getLogger(__name__)
 
@@ -65,19 +59,11 @@
 
     @abstractmethod
     def load(self):
-<<<<<<< HEAD
-        """Load the fonts"""
-
-    @abstractmethod
-    def unload(self):
-        """Unload the loaded fonts"""
-=======
         """Load the fonts."""
 
     @abstractmethod
     def unload(self):
         """Unload the loaded fonts."""
->>>>>>> d1280142
 
     def __enter__(self):
         return self
@@ -86,11 +72,7 @@
         self.unload()
 
     def get_font_name_list(self):
-<<<<<<< HEAD
-        """Give font names in font package
-=======
-        """Extract font names in font directory.
->>>>>>> d1280142
+        """Give name of package fonts.
 
         Returns:
             list of str: List of font names.
@@ -151,11 +133,7 @@
         self.fonts_loaded = {}
 
     def load(self):
-<<<<<<< HEAD
-        """Load the fonts"""
-=======
         """Load the fonts."""
->>>>>>> d1280142
         # ensure that the user font directory exists
         self.FONT_DIR_USER.expanduser().mkdir_p()
 
@@ -164,53 +142,18 @@
         user_font_path_list = list(self.FONT_DIR_USER.expanduser().walkfiles())
 
         # load fonts
-<<<<<<< HEAD
         for font_file_path in self.get_font_path_iterator():
             self.load_font(font_file_path, system_font_path_list, user_font_path_list)
 
     def load_font(self, font_file_path, system_font_path_list, user_font_path_list):
-        """Load the provided font
-
-        Args:
-            font_file_path (path.Path): absolute path of the font to load.
+        """Load the provided font.
+
+        Args:
+            font_file_path (path.Path): Absolute path of the font to load.
             system_font_path_list (list of path.Path): List of absolute paths
                 of system fonts.
             user_font_path_list (list of path.Path): List of absolute paths of
                 user fonts.
-=======
-        self.load_from_resources_directory()
-
-    def load_from_resources_directory(self):
-        """Load all the fonts situated in the resources font directory."""
-        font_file_name_list = self.get_font_name_list()
-
-        logger.debug("Found %i font(s) to load", len(font_file_name_list))
-        self.load_from_list(font_file_name_list)
-
-    def load_from_list(self, font_file_name_list):
-        """Load the provided list of fonts.
-
-        Args:
-            font_file_name_list (list of str): List of name of the fonts to
-                load.
-        """
-        # display list of fonts
-        for font_file_name in font_file_name_list:
-            logger.debug("Font '%s' found to be loaded", font_file_name)
-
-        # load the fonts
-        for font_file_name in font_file_name_list:
-            with path(
-                "dakara_player.resources.fonts", font_file_name
-            ) as font_file_path:
-                self.load_font(Path(font_file_path))
-
-    def load_font(self, font_file_path):
-        """Load the provided font.
-
-        Args:
-            font_file_path (path.Path): Absolute path of the font to load.
->>>>>>> d1280142
         """
         # get font file name
         font_file_name = font_file_path.basename()
@@ -249,27 +192,15 @@
         )
 
     def unload(self):
-<<<<<<< HEAD
-        """Remove loaded fonts"""
+        """Remove loaded fonts."""
         for font_file_name in self.fonts_loaded.copy():
             self.unload_font(font_file_name)
 
     def unload_font(self, font_file_name):
-        """Remove the provided font
+        """Remove the provided font.
 
         Args:
             font_file_name (str): Name of the font to unload.
-=======
-        """Remove loaded fonts."""
-        for font_path in self.fonts_loaded.copy():
-            self.unload_font(font_path)
-
-    def unload_font(self, font_path):
-        """Remove the provided font.
-
-        Args:
-            font_path (str): Absolute path of the font to unload.
->>>>>>> d1280142
         """
         try:
             font_file_path = self.fonts_loaded.pop(font_file_name)
@@ -324,19 +255,15 @@
             )
 
     def load(self):
-<<<<<<< HEAD
-        """Load the fonts"""
+        """Load the fonts."""
         for font_file_path in self.get_font_path_iterator():
             self.load_font(font_file_path)
-=======
-        """Prompt the user to load the fonts.
->>>>>>> d1280142
 
     def load_font(self, font_file_path):
-        """Load the provided font
-
-        Args:
-            font_file_path (path.Path): absolute path of the font to load.
+        """Load the provided font.
+
+        Args:
+            font_file_path (path.Path): Absolute path of the font to load.
         """
         success = ctypes.windll.gdi32.AddFontResourceW(font_file_path)
         if success:
@@ -347,14 +274,13 @@
         logger.warning("Font '%s' cannot be loaded", font_file_path.name)
 
     def unload(self):
-        """Remove loaded fonts"""
+        """Remove loaded fonts."""
         for font_file_name in self.fonts_loaded.copy():
             self.unload_font(font_file_name)
 
     def unload_font(self, font_file_name):
-        """Remove the provided font
-
-<<<<<<< HEAD
+        """Remove the provided font.
+
         Args:
             font_file_name (str): Name of the font to unload.
         """
@@ -368,9 +294,4 @@
 
 
 class FontLoaderNotAvailableError(DakaraError):
-    """Error raised when a font loader cannot be used."""
-=======
-    def unload(self):
-        """Promt the user to remove the fonts."""
-        self.output.write("You can now remove the installed fonts\n")
->>>>>>> d1280142
+    """Error raised when a font loader cannot be used."""