# Changelog

<!---
## 0.0.1 - 1970-01-01

### Added

- New stuff.

### Changed

- Changed stuff.

### Deprecated

- Deprecated stuff.

### Removed

- Removed stuff.

### Fixed

- Fixed stuff.

### Security

- Security related fix.
-->


## Unreleased

<<<<<<< HEAD
=======
## 1.8.1 - 2022-12-18

### Fixed

- Fix missing reference to `line-awesome.json`.

## 1.8.0 - 2022-11-23

>>>>>>> d747174a
### Update notes

The project uses now a library to manage user directories on the different operating systems, the location was modified for Windows:

```cmd
# cmd
mkdir %APPDATA%\DakaraProject
move %APPDATA%\Dakara %APPDATA%\DakaraProject\dakara
# powershell
mkdir $env:APPDATA\DakaraProject
mv $env:APPDATA\Dakara $env:APPDATA\DakaraProject\dakara
```

### Added

- Fonts are automatically installed on Windows.
- Songs can be restarted, rewound, or fast forwarded during playback.
  Duration of the rewind/fast forward jump is 10 seconds by default and can be customized in the config file using the `player.durations.rewind_fast_forward_duration` key.
- Support of mpv 0.34.0 and above.
- The user can force the version of mpv to use in config using the `player.mpv.force_version` key.
<<<<<<< HEAD
- Python 3.10 support.
- Mac support.
=======
- Support Python 3.10 and 3.11.
>>>>>>> d747174a

### Changed

- Fonts are searched in system and user directories recursively.
- Name of the command changed from `dakara-play` to `dakara-player`.
- Play command moved from `dakara-play` to `dakara-player play`.
- A better font icon is used (especially with a singer-style microphone).
- Elements displayed on the transition screen use now the same layout as on the web client.

### Fixed

- Stopping the karaoke when a song is paused using mpv was sending a resumed callback to the server, that was rejected.
  This behavior was fixed.

### Removed

- Dropped support of Python 3.6.

## 1.7.0 - 2021-06-20

### Update notes

Since the project has been renamed, you should migrate your configuration file, if you have one.
On Linux:

```sh
mv ~/.config/dakara/player_vlc.yaml ~/.config/dakara/player.yaml
```

On Windows:

```cmd
# cmd
move %APPDATA%\Dakara\player_vlc.yaml %APPDATA%\Dakara\player.yaml
# powershell
mv $env:APPDATA\Dakara\player_vlc.yaml $env:APPDATA\Dakara\player.yaml
```

### Added

- mpv is supported as an alternative player.
  In the config file, the player can be selected in the `player.player_name` key.
  Current accepted values are `vlc` and `mpv`.
- VLC runs in a permanent Tkinter window if possible, which doesn't close between media.
  The old behavior can be restored in config file using the `player.vlc.use_default_window` key.
- The default backgrounds and text templates can be copied to user directory with the command `dakara-play create-resources`, to be easily customized.

### Changed

- The project is renamed:
  - Repository name: `dakara-player-vlc` > `dakara-player`;
  - Module name `dakara_player_vlc` > `dakara_player`;
  - Pypi package name `dakaraplayervlc` > `dakaraplayer`;
  - Config file name `player_vlc.yamd` > `player.yaml`;
  - Command name `dakara-play-vlc` > `dakara-play`.
- Custom backgrounds and text templates are loaded from the user directory: `~/.local/share/dakara/player` on Linux and `$APPDATA\Dakara\player` on Windows.
  It is not possible to specify a custom lookup directory anymore, so the config keys `player.backgrounds.directory` and `player.templates.directory` are now ignored.

## 1.6.0 - 2020-09-05

### Added

- Manage instrumental tracks.

## 1.5.2 - 2019-12-06

### Fixed

- Dead symbolic links to fonts in user font directory are now automatically removed to avoid crash.
- Some installed fonts could be left uninstalled, this problem has been fixed.

## 1.5.1 - 2019-12-05

### Fixed

- Installation directions in readme.

## 1.5.0 - 2019-12-05

### Added

- The project can be installed with `pip`.

### Changed

- In the config file, the `player.transition_duration` is moved to `player.durations.transition_duration`;
- To run the player, invoke the command `dakara-play-vlc` or `python -m dakara_player_vlc`, instead of `dakara.py`;
- Configuration is now stored in the user directory. You can create a new config file with the command `dakara-play-vlc create-config` or `python -m dakara_player_vlc create-config`.

## 1.4.0 - 2019-05-03

### Changed

- In the config file, the `server.url` parameter is renamed `server.address` and contains the hostname of the server (without `http://` or `https://`). The encryption of the connection is obtained with the `server.ssl` parameter.

## 1.3.0 - 2018-10-07

### Changed

- Better Windows OS support.

## 1.2.1 - 2018-06-04

### Fixed

- Fix documentation inconsistency.

## 1.2.0 - 2018-06-03

### Added

- Tests can be executed with `./tests.py`.
- Resources folder, with default/example templates and backgrounds, is moved: `share` > `dakara_player_vlc/resources`.
- Work link long name can be obtained withe the `| link_type_name` filter.

### Changed

- Config file uses the [Yaml](http://yaml.org/start.html) format and should be `config.yaml`, example file is `config.yaml.example`.
- Calling `dakara.py -d` activates debug logging.

## 1.0.1 - 2017-10-22

### Added

- Changelog.
- Version file.
- Display version in log and idle screen.
- Version bump script.

## 1.0.0 - 2017-10-22

### Added

- First version.<|MERGE_RESOLUTION|>--- conflicted
+++ resolved
@@ -31,8 +31,10 @@
 
 ## Unreleased
 
-<<<<<<< HEAD
-=======
+### Added
+
+- Mac support.
+
 ## 1.8.1 - 2022-12-18
 
 ### Fixed
@@ -41,7 +43,6 @@
 
 ## 1.8.0 - 2022-11-23
 
->>>>>>> d747174a
 ### Update notes
 
 The project uses now a library to manage user directories on the different operating systems, the location was modified for Windows:
@@ -62,12 +63,7 @@
   Duration of the rewind/fast forward jump is 10 seconds by default and can be customized in the config file using the `player.durations.rewind_fast_forward_duration` key.
 - Support of mpv 0.34.0 and above.
 - The user can force the version of mpv to use in config using the `player.mpv.force_version` key.
-<<<<<<< HEAD
-- Python 3.10 support.
-- Mac support.
-=======
 - Support Python 3.10 and 3.11.
->>>>>>> d747174a
 
 ### Changed
 
