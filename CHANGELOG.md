# Changelog

<!---
## 0.0.1 - 1970-01-01

### Added

- New stuff.

### Changed

- Changed stuff.

### Deprecated

- Deprecated stuff.

### Removed

- Removed stuff.

### Fixed

- Fixed stuff.

### Security

- Security related fix.
-->

## Unreleased

<<<<<<< HEAD
### Changed

- In the config file, the `server.url` parameter is renamed `server.address` and contains the hostname of the server (without `http://` or `https://`). The encryption of the connection is obtained with the `server.ssl` parameter.
=======
## 1.3.0 - 2018-10-07

### Changed

- Better Windows OS support.
>>>>>>> 81701dc5

## 1.2.1 - 2018-06-04

### Fixed

- Fix documentation inconsistency.

## 1.2.0 - 2018-06-03

### Added

- Tests can be executed with `./tests.py`.
- Resources folder, with default/example templates and backgrounds, is moved: `share` > `dakara_player_vlc/resources`.
- Work link long name can be obtained withe the `| link_type_name` filter.

### Changed

- Config file uses the [Yaml](http://yaml.org/start.html) format and should be `config.yaml`, example file is `config.yaml.example`.
- Calling `dakara.py -d` activates debug logging.

## 1.0.1 - 2017-10-22

### Added

- Changelog.
- Version file.
- Display version in log and idle screen.
- Version bump script.

## 1.0.0 - 2017-10-22

### Added

- First version.<|MERGE_RESOLUTION|>--- conflicted
+++ resolved
@@ -30,17 +30,15 @@
 
 ## Unreleased
 
-<<<<<<< HEAD
 ### Changed
 
 - In the config file, the `server.url` parameter is renamed `server.address` and contains the hostname of the server (without `http://` or `https://`). The encryption of the connection is obtained with the `server.ssl` parameter.
-=======
+
 ## 1.3.0 - 2018-10-07
 
 ### Changed
 
 - Better Windows OS support.
->>>>>>> 81701dc5
 
 ## 1.2.1 - 2018-06-04
 
