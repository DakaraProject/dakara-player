from unittest import TestCase
from unittest.mock import patch, mock_open
import os

from dakara_player_vlc.text_generator import (
        TextGenerator,
        IDLE_TEXT_NAME,
        TRANSITION_TEXT_NAME,
        IDLE_TEMPLATE_NAME,
        TRANSITION_TEMPLATE_NAME,
        )

from dakara_player_vlc.resources_manager import (
    PATH_TEST_FIXTURES,
    get_test_fixture,
    get_template,
)


class TextGeneratorTestCase(TestCase):
    """Test the text generator class
    """
    def setUp(self):
        # create temporary folder
        self.temdir = "nowhere"

        # create idle text file path
        self.idle_text_path = os.path.join(self.temdir, IDLE_TEXT_NAME)

        # creat transition text file path
        self.transition_text_path = os.path.join(self.temdir,
                                                 TRANSITION_TEXT_NAME)

        # create info dictionary
        self.idle_info = {
                'vlc_version': "0.0.0",
                }

        # create playlist entry
        self.playlist_entry = {
                'title': 'title',
                'artists':  ['someone'],
                'works': ['something'],
                'owner': 'me',
                }

        # create idle text content
        self.idle_text_content = self.idle_info['vlc_version']

        # create transition text content
        self.transition_text_content = \
            "{title}\n{artists}\n{works}\n{owner}".format(
                    **self.playlist_entry
                    )

        # create text generator object
        # we use a custom template directory to use a simplified template
        self.text_generator = TextGenerator(
                {'templateDirectory': PATH_TEST_FIXTURES},
                self.temdir
                )

    @patch('dakara_player_vlc.text_generator.open', new_callable=mock_open)
    def test_create_idle_text(self, mock_open):
        """Test the generation of an idle text
        """
        # call method
        result = self.text_generator.create_idle_text(self.idle_info)

        # call assertions
        mock_open.assert_called_once_with(
                self.idle_text_path,
                'w',
                encoding='utf8'
                )

        mock_open.return_value.write.assert_called_once_with(
                self.idle_text_content
                )

        self.assertEqual(result, self.idle_text_path)

    @patch('dakara_player_vlc.text_generator.open', new_callable=mock_open)
    def test_create_transition_text(self, mock_open):
        """Test the generation of a transition text
        """
        # call method
        result = self.text_generator.create_transition_text(
                self.playlist_entry
                )

        # call assertions
        mock_open.assert_called_once_with(
                self.transition_text_path,
                'w',
                encoding='utf8'
                )

        mock_open.return_value.write.assert_called_once_with(
                self.transition_text_content
                )

        self.assertEqual(result, self.transition_text_path)

<<<<<<< HEAD

class TextGeneratorCustomTestCase(TestCase):
    """Test the text generator class with custom resources
    """
    def setUp(self):
        # create temporary folder
        self.tempdir = "nowhere"

    def test_default(self):
        """Test to instanciate with default parameters

        In that case, the templates come from the fallback directory.
        """
        # create object
        text_generator = TextGenerator(
            {},
            self.tempdir
        )

        # assert object
        self.assertEqual(
            text_generator.idle_template.filename,
            get_template(IDLE_TEMPLATE_NAME)
        )
        self.assertEqual(
            text_generator.transition_template.filename,
            get_template(TRANSITION_TEMPLATE_NAME)
        )

    def test_custom_template_directory_success(self):
        """Test to instanciate with an existing templates directory

        In that case, the templates come from this directory.
        """
        # create object
        text_generator = TextGenerator(
            {'templateDirectory': PATH_TEST_FIXTURES},
            self.tempdir
        )

        # assert object
        self.assertEqual(
            text_generator.idle_template.filename,
            get_test_fixture(IDLE_TEMPLATE_NAME)
        )
        self.assertEqual(
            text_generator.transition_template.filename,
            get_test_fixture(TRANSITION_TEMPLATE_NAME)
        )

    def test_custom_template_directory_fail(self):
        """Test to instanciate with a templates directory thad does not exist

        In that case, the templates come from the fallback directory.
        """
        # create object
        text_generator = TextGenerator(
            {'templateDirectory': "nowhere"},
            self.tempdir
        )

        # assert object
        self.assertEqual(
            text_generator.idle_template.filename,
            get_template(IDLE_TEMPLATE_NAME)
        )
        self.assertEqual(
            text_generator.transition_template.filename,
            get_template(TRANSITION_TEMPLATE_NAME)
        )

    def test_custom_template_names_success(self):
        """Test to instanciate with existing template names

        In that case, the templates come from the custom directory and have the
        correct name.
        """
        # create object
        text_generator = TextGenerator(
            {
                'templateDirectory': PATH_TEST_FIXTURES,
                'idleTemplateName': "song.ass",
                'transitionTemplateName': "song.ass"
            },
            self.tempdir
        )

        # assert object
        self.assertEqual(
            text_generator.idle_template.filename,
            get_test_fixture("song.ass")
        )
        self.assertEqual(
            text_generator.transition_template.filename,
            get_test_fixture("song.ass")
        )

    def test_custom_template_names_fail(self):
        """Test to instanciate with template names that do not exist

        In that case, the templates come from the custom directory and have
        the default name.
        """
        # create object
        text_generator = TextGenerator(
            {
                'templateDirectory': PATH_TEST_FIXTURES,
                'idleTemplateName': "nothing",
                'transitionTemplateName': "nothing"
            },
            self.tempdir
        )

        # assert object
        self.assertEqual(
            text_generator.idle_template.filename,
            get_test_fixture(IDLE_TEMPLATE_NAME)
        )
        self.assertEqual(
            text_generator.transition_template.filename,
            get_test_fixture(TRANSITION_TEMPLATE_NAME)
        )
=======
    def test_convert_icon(self):
        """Test the convertion of an icon name to its code
        """
        # test only the music icon
        self.assertEqual(self.text_generator.convert_icon('music'), '\uf001')

    def test_convert_link_type_name(self):
        """Test the convertion of a link type to its long name
        """
        self.assertEqual(self.text_generator.convert_link_type_name('OP'),
                         'Opening')
        self.assertEqual(self.text_generator.convert_link_type_name('ED'),
                         'Ending')
        self.assertEqual(self.text_generator.convert_link_type_name('IN'),
                         'Insert song')
        self.assertEqual(self.text_generator.convert_link_type_name('IS'),
                         'Image song')
>>>>>>> 8cacebb8
<|MERGE_RESOLUTION|>--- conflicted
+++ resolved
@@ -102,130 +102,7 @@
 
         self.assertEqual(result, self.transition_text_path)
 
-<<<<<<< HEAD
-
-class TextGeneratorCustomTestCase(TestCase):
-    """Test the text generator class with custom resources
-    """
-    def setUp(self):
-        # create temporary folder
-        self.tempdir = "nowhere"
-
-    def test_default(self):
-        """Test to instanciate with default parameters
-
-        In that case, the templates come from the fallback directory.
-        """
-        # create object
-        text_generator = TextGenerator(
-            {},
-            self.tempdir
-        )
-
-        # assert object
-        self.assertEqual(
-            text_generator.idle_template.filename,
-            get_template(IDLE_TEMPLATE_NAME)
-        )
-        self.assertEqual(
-            text_generator.transition_template.filename,
-            get_template(TRANSITION_TEMPLATE_NAME)
-        )
-
-    def test_custom_template_directory_success(self):
-        """Test to instanciate with an existing templates directory
-
-        In that case, the templates come from this directory.
-        """
-        # create object
-        text_generator = TextGenerator(
-            {'templateDirectory': PATH_TEST_FIXTURES},
-            self.tempdir
-        )
-
-        # assert object
-        self.assertEqual(
-            text_generator.idle_template.filename,
-            get_test_fixture(IDLE_TEMPLATE_NAME)
-        )
-        self.assertEqual(
-            text_generator.transition_template.filename,
-            get_test_fixture(TRANSITION_TEMPLATE_NAME)
-        )
-
-    def test_custom_template_directory_fail(self):
-        """Test to instanciate with a templates directory thad does not exist
-
-        In that case, the templates come from the fallback directory.
-        """
-        # create object
-        text_generator = TextGenerator(
-            {'templateDirectory': "nowhere"},
-            self.tempdir
-        )
-
-        # assert object
-        self.assertEqual(
-            text_generator.idle_template.filename,
-            get_template(IDLE_TEMPLATE_NAME)
-        )
-        self.assertEqual(
-            text_generator.transition_template.filename,
-            get_template(TRANSITION_TEMPLATE_NAME)
-        )
-
-    def test_custom_template_names_success(self):
-        """Test to instanciate with existing template names
-
-        In that case, the templates come from the custom directory and have the
-        correct name.
-        """
-        # create object
-        text_generator = TextGenerator(
-            {
-                'templateDirectory': PATH_TEST_FIXTURES,
-                'idleTemplateName': "song.ass",
-                'transitionTemplateName': "song.ass"
-            },
-            self.tempdir
-        )
-
-        # assert object
-        self.assertEqual(
-            text_generator.idle_template.filename,
-            get_test_fixture("song.ass")
-        )
-        self.assertEqual(
-            text_generator.transition_template.filename,
-            get_test_fixture("song.ass")
-        )
-
-    def test_custom_template_names_fail(self):
-        """Test to instanciate with template names that do not exist
-
-        In that case, the templates come from the custom directory and have
-        the default name.
-        """
-        # create object
-        text_generator = TextGenerator(
-            {
-                'templateDirectory': PATH_TEST_FIXTURES,
-                'idleTemplateName': "nothing",
-                'transitionTemplateName': "nothing"
-            },
-            self.tempdir
-        )
-
-        # assert object
-        self.assertEqual(
-            text_generator.idle_template.filename,
-            get_test_fixture(IDLE_TEMPLATE_NAME)
-        )
-        self.assertEqual(
-            text_generator.transition_template.filename,
-            get_test_fixture(TRANSITION_TEMPLATE_NAME)
-        )
-=======
+
     def test_convert_icon(self):
         """Test the convertion of an icon name to its code
         """
@@ -243,4 +120,126 @@
                          'Insert song')
         self.assertEqual(self.text_generator.convert_link_type_name('IS'),
                          'Image song')
->>>>>>> 8cacebb8
+
+
+class TextGeneratorCustomTestCase(TestCase):
+    """Test the text generator class with custom resources
+    """
+    def setUp(self):
+        # create temporary folder
+        self.tempdir = "nowhere"
+
+    def test_default(self):
+        """Test to instanciate with default parameters
+
+        In that case, the templates come from the fallback directory.
+        """
+        # create object
+        text_generator = TextGenerator(
+            {},
+            self.tempdir
+        )
+
+        # assert object
+        self.assertEqual(
+            text_generator.idle_template.filename,
+            get_template(IDLE_TEMPLATE_NAME)
+        )
+        self.assertEqual(
+            text_generator.transition_template.filename,
+            get_template(TRANSITION_TEMPLATE_NAME)
+        )
+
+    def test_custom_template_directory_success(self):
+        """Test to instanciate with an existing templates directory
+
+        In that case, the templates come from this directory.
+        """
+        # create object
+        text_generator = TextGenerator(
+            {'templateDirectory': PATH_TEST_FIXTURES},
+            self.tempdir
+        )
+
+        # assert object
+        self.assertEqual(
+            text_generator.idle_template.filename,
+            get_test_fixture(IDLE_TEMPLATE_NAME)
+        )
+        self.assertEqual(
+            text_generator.transition_template.filename,
+            get_test_fixture(TRANSITION_TEMPLATE_NAME)
+        )
+
+    def test_custom_template_directory_fail(self):
+        """Test to instanciate with a templates directory thad does not exist
+
+        In that case, the templates come from the fallback directory.
+        """
+        # create object
+        text_generator = TextGenerator(
+            {'templateDirectory': "nowhere"},
+            self.tempdir
+        )
+
+        # assert object
+        self.assertEqual(
+            text_generator.idle_template.filename,
+            get_template(IDLE_TEMPLATE_NAME)
+        )
+        self.assertEqual(
+            text_generator.transition_template.filename,
+            get_template(TRANSITION_TEMPLATE_NAME)
+        )
+
+    def test_custom_template_names_success(self):
+        """Test to instanciate with existing template names
+
+        In that case, the templates come from the custom directory and have the
+        correct name.
+        """
+        # create object
+        text_generator = TextGenerator(
+            {
+                'templateDirectory': PATH_TEST_FIXTURES,
+                'idleTemplateName': "song.ass",
+                'transitionTemplateName': "song.ass"
+            },
+            self.tempdir
+        )
+
+        # assert object
+        self.assertEqual(
+            text_generator.idle_template.filename,
+            get_test_fixture("song.ass")
+        )
+        self.assertEqual(
+            text_generator.transition_template.filename,
+            get_test_fixture("song.ass")
+        )
+
+    def test_custom_template_names_fail(self):
+        """Test to instanciate with template names that do not exist
+
+        In that case, the templates come from the custom directory and have
+        the default name.
+        """
+        # create object
+        text_generator = TextGenerator(
+            {
+                'templateDirectory': PATH_TEST_FIXTURES,
+                'idleTemplateName': "nothing",
+                'transitionTemplateName': "nothing"
+            },
+            self.tempdir
+        )
+
+        # assert object
+        self.assertEqual(
+            text_generator.idle_template.filename,
+            get_test_fixture(IDLE_TEMPLATE_NAME)
+        )
+        self.assertEqual(
+            text_generator.transition_template.filename,
+            get_test_fixture(TRANSITION_TEMPLATE_NAME)
+        )