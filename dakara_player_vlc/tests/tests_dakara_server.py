from unittest import TestCase
from unittest.mock import patch, MagicMock, ANY
from threading import Event
from queue import Queue
import yaml

from requests.exceptions import RequestException
from websocket import WebSocketBadStatusException, WebSocketConnectionClosedException

from dakara_player_vlc.dakara_server import (
    DakaraServerHTTPConnection,
    DakaraServerWebSocketConnection,
    NetworkError,
    AuthenticationError,
    display_message,
    authenticated,
    connected,
)
from dakara_player_vlc.resources_manager import get_test_material


class DakaraServerHTTPConnectionTestCase(TestCase):
    """Test the HTTP connection with the server
    """

    def setUp(self):
        # create a token
        self.token = "token value"

        # create a server address
        self.address = "www.example.com"

        # create a server URL
        self.url = "http://www.example.com/api/"

        # create a login and password
        self.login = "test"
        self.password = "test"

        # create a DakaraServerHTTPConnection instance
        self.dakara_server = DakaraServerHTTPConnection(
            {"address": self.address, "login": self.login, "password": self.password}
        )

    def test_init(self):
        """Test the created object
        """
        self.assertEqual(self.dakara_server.server_url, self.url)
        self.assertEqual(self.dakara_server.login, self.login)
        self.assertEqual(self.dakara_server.password, self.password)
        self.assertIsNone(self.dakara_server.token)

    def test_init_from_config(self):
        """Test to create the object from a config file
        """
        # open the config
        config_path = get_test_material("config.yaml")
        with open(config_path) as file:
<<<<<<< HEAD
            config = yaml.load(file, Loader=yaml.Loader)
            config = config['server']
=======
            config = yaml.load(file)
            config = config["server"]
>>>>>>> 5b571648

        # create an object
        dakara_server = DakaraServerHTTPConnection(config)

        # test the created object
        self.assertEqual(dakara_server.server_url, "https://www.example.com/api/")
        self.assertEqual(dakara_server.login, "player_login")
        self.assertEqual(dakara_server.password, "player_password")

    @patch("dakara_player_vlc.dakara_server.requests.post")
    def test_send_request_successful(self, mock_post):
        """Test to send a request with the generic method
        """
        # set the token
        self.dakara_server.token = self.token

        # call the method
        self.dakara_server.send_request(
            "post", self.url, data={"content": "test"}, message_on_error="error message"
        )

        # assert the call
        mock_post.assert_called_with(
            self.url,
            headers={"Authorization": "Token token value"},
            data={"content": "test"},
        )

    def test_send_request_error_method(self):
        """Test that a wrong method name fails for a generic request
        """
        # set the token
        self.dakara_server.token = self.token

        # call the method
        with self.assertRaises(ValueError):
            self.dakara_server.send_request(
                "invalid",
                self.url,
                data={"content": "test"},
                message_on_error="error message",
            )

    @patch("dakara_player_vlc.dakara_server.requests.post")
    def test_send_request_error_network(self, mock_post):
        """Test to send a request when there is a network error
        """
        # set the token
        self.dakara_server.token = self.token

        # mock the response of the server
        mock_post.side_effect = RequestException()

        # call the method
        self.dakara_server.send_request(
            "post", self.url, data={"content": "test"}, message_on_error="error message"
        )

    @patch("dakara_player_vlc.dakara_server.requests.get")
    def test_get(self, mock_get):
        """Test the get method
        """
        # set the token
        self.dakara_server.token = self.token

        # mock the response
        response = MagicMock()
        response.data = "data"
        mock_get.return_value = response

        # call the method
        response_obtained = self.dakara_server.get(self.url)

        # assert the call
        mock_get.assert_called_with(self.url, headers=ANY)

        # assert the result
        self.assertEqual(response_obtained.data, "data")

    @patch("dakara_player_vlc.dakara_server.requests.post")
    def test_post(self, mock_post):
        """Test the post method
        """
        # set the token
        self.dakara_server.token = self.token

        # call the method
        self.dakara_server.post(self.url, data={"content": "content"})

        # assert the call
        mock_post.assert_called_with(self.url, headers=ANY, data={"content": "content"})

    @patch("dakara_player_vlc.dakara_server.requests.patch")
    def test_patch(self, mock_patch):
        """Test the patch method
        """
        # set the token
        self.dakara_server.token = self.token

        # call the method
        self.dakara_server.patch(self.url, data={"content": "content"})

        # assert the call
        mock_patch.assert_called_with(
            self.url, headers=ANY, data={"content": "content"}
        )

    @patch("dakara_player_vlc.dakara_server.requests.put")
    def test_put(self, mock_put):
        """Test the put method
        """
        # set the token
        self.dakara_server.token = self.token

        # call the method
        self.dakara_server.put(self.url, data={"content": "content"})

        # assert the call
        mock_put.assert_called_with(self.url, headers=ANY, data={"content": "content"})

    @patch("dakara_player_vlc.dakara_server.requests.post")
    def test_authenticate_successful(self, mock_post):
        """Test a successful authentication with the server
        """
        # mock the response of the server
        mock_post.return_value.ok = True
        mock_post.return_value.json.return_value = {"token": self.token}

        # pre assertions
        self.assertFalse(self.dakara_server.token)

        # call the method
        self.dakara_server.authenticate()

        # call assertions
        mock_post.assert_called_with(
            self.url + "token-auth/",
            data={"username": self.login, "password": self.password},
        )

        # post assertions
        self.assertTrue(self.dakara_server.token)
        self.assertEqual(self.dakara_server.token, self.token)

    @patch("dakara_player_vlc.dakara_server.requests.post")
    def test_authenticate_error_network(self, mock_post):
        """Test a network error when authenticating
        """
        # mock the response of the server
        mock_post.side_effect = RequestException()

        # call the method
        with self.assertRaises(NetworkError):
            self.dakara_server.authenticate()

    @patch("dakara_player_vlc.dakara_server.requests.post")
    def test_authenticate_error_authentication(self, mock_post):
        """Test an authentication error when authenticating
        """
        # mock the response of the server
        mock_post.return_value.ok = False
        mock_post.return_value.status_code = 400

        # call the method
        with self.assertRaises(AuthenticationError):
            self.dakara_server.authenticate()

    @patch("dakara_player_vlc.dakara_server.requests.post")
    def test_authenticate_error_other(self, mock_post):
        """Test a server error when authenticating
        """
        # mock the response of the server
        mock_post.return_value.ok = False
        mock_post.return_value.status_code = 999
        mock_post.return_value.test = "error"

        # call the method
        with self.assertRaises(AuthenticationError):
            self.dakara_server.authenticate()

    def test_get_token_header(self):
        """Test the helper to get token header
        """
        # set the token
        self.dakara_server.token = self.token

        # call the method
        result = self.dakara_server.get_token_header()

        # call assertions
        self.assertEqual(result, {"Authorization": "Token " + self.token})

    @patch("dakara_player_vlc.dakara_server.requests.post")
    def test_create_player_error_successful(self, mock_post):
        """Test to report an error sucessfuly
        """
        # simulate authentication
        self.dakara_server.token = "Token"

        # call the method
        self.dakara_server.create_player_error(42, "message")

        # assert the call
        mock_post.assert_called_with(
            "http://www.example.com/api/playlist/player/errors/",
            headers=ANY,
            data={"playlist_entry_id": 42, "error_message": "message"},
        )

    @patch("dakara_player_vlc.dakara_server.requests.post")
    def test_create_player_error_failed(self, mock_post):
        """Test to report an invalid error
        """
        # simulate authentication
        self.dakara_server.token = "Token"

        # call the method
        with self.assertRaises(ValueError):
            self.dakara_server.create_player_error(None, "message")

        # assert the call
        mock_post.assert_not_called()

    @patch("dakara_player_vlc.dakara_server.requests.put")
    def test_update_finished_successful(self, mock_put):
        """Test to report that a playlist entry finished
        """
        # simulate authentication
        self.dakara_server.token = "Token"

        # call the method
        self.dakara_server.update_finished(42)

        # assert the call
        mock_put.assert_called_with(
            "http://www.example.com/api/playlist/player/status/",
            headers=ANY,
            data={"event": "finished", "playlist_entry_id": 42},
        )

    @patch("dakara_player_vlc.dakara_server.requests.put")
    def test_send_playlist_entry_finished_failed(self, mock_put):
        """Test to report that an invalid playlist entry finished
        """
        # simulate authentication
        self.dakara_server.token = "Token"

        # call the method
        with self.assertRaises(ValueError):
            self.dakara_server.update_finished(None)

        # assert the call
        mock_put.assert_not_called()

    @patch("dakara_player_vlc.dakara_server.requests.put")
    def test_update_started_transition_successful(self, mock_put):
        """Test to report that a playlist entry transition started
        """
        # simulate authentication
        self.dakara_server.token = "Token"

        # call the method
        self.dakara_server.update_started_transition(42)

        # assert the call
        mock_put.assert_called_with(
            "http://www.example.com/api/playlist/player/status/",
            headers=ANY,
            data={"event": "started_transition", "playlist_entry_id": 42},
        )

    @patch("dakara_player_vlc.dakara_server.requests.put")
    def test_update_playlist_entry_started_failed(self, mock_put):
        """Test to report that an invalid playlist entry transition started
        """
        # simulate authentication
        self.dakara_server.token = "Token"

        # call the method
        with self.assertRaises(ValueError):
            self.dakara_server.update_started_transition(None)

        # assert the call
        mock_put.assert_not_called()

    @patch("dakara_player_vlc.dakara_server.requests.put")
    def test_update_started_song_successful(self, mock_put):
        """Test to report that a playlist entry song started
        """
        # simulate authentication
        self.dakara_server.token = "Token"

        # call the method
        self.dakara_server.update_started_song(42)

        # assert the call
        mock_put.assert_called_with(
            "http://www.example.com/api/playlist/player/status/",
            headers=ANY,
            data={"event": "started_song", "playlist_entry_id": 42},
        )

    @patch("dakara_player_vlc.dakara_server.requests.put")
    def test_update_started_song_failed(self, mock_put):
        """Test to report that an invalid playlist entry song started
        """
        # simulate authentication
        self.dakara_server.token = "Token"

        # call the method
        with self.assertRaises(ValueError):
            self.dakara_server.update_started_song(None)

        # assert the call
        mock_put.assert_not_called()

    @patch("dakara_player_vlc.dakara_server.requests.put")
    def test_update_could_not_play_successful(self, mock_put):
        """Test to report that a playlist entry could not be played
        """
        # simulate authentication
        self.dakara_server.token = "Token"

        # call the method
        self.dakara_server.update_could_not_play(42)

        # assert the call
        mock_put.assert_called_with(
            "http://www.example.com/api/playlist/player/status/",
            headers=ANY,
            data={"event": "could_not_play", "playlist_entry_id": 42},
        )

    @patch("dakara_player_vlc.dakara_server.requests.put")
    def test_update_could_not_play_failed(self, mock_put):
        """Test to report that an invalid playlist entry could not be played
        """
        # simulate authentication
        self.dakara_server.token = "Token"

        # call the method
        with self.assertRaises(ValueError):
            self.dakara_server.update_could_not_play(None)

        # assert the call
        mock_put.assert_not_called()

    @patch("dakara_player_vlc.dakara_server.requests.put")
    def test_update_paused_successful(self, mock_put):
        """Test to report that the player paused
        """
        # simulate authentication
        self.dakara_server.token = "Token"

        # call the method
        self.dakara_server.update_paused(42, 424242)

        # assert the call
        mock_put.assert_called_with(
            "http://www.example.com/api/playlist/player/status/",
            headers=ANY,
            data={"event": "paused", "playlist_entry_id": 42, "timing": 424242},
        )

    @patch("dakara_player_vlc.dakara_server.requests.put")
    def test_update_paused_failed(self, mock_put):
        """Test to report that the player paused with incorrect entry
        """
        # simulate authentication
        self.dakara_server.token = "Token"

        # call the method
        with self.assertRaises(ValueError):
            self.dakara_server.update_paused(None, 424242)

        # assert the call
        mock_put.assert_not_called()

    @patch("dakara_player_vlc.dakara_server.requests.put")
    def test_update_resumed_successful(self, mock_put):
        """Test to report that the player resumed playing
        """
        # simulate authentication
        self.dakara_server.token = "Token"

        # call the method
        self.dakara_server.update_resumed(42, 424242)

        # assert the call
        mock_put.assert_called_with(
            "http://www.example.com/api/playlist/player/status/",
            headers=ANY,
            data={"event": "resumed", "playlist_entry_id": 42, "timing": 424242},
        )

    @patch("dakara_player_vlc.dakara_server.requests.put")
    def test_update_resumed_failed(self, mock_put):
        """Test to report that the player resumed playing with incorrect entry
        """
        # simulate authentication
        self.dakara_server.token = "Token"

        # call the method
        with self.assertRaises(ValueError):
            self.dakara_server.update_resumed(None, 424242)

        # assert the call
        mock_put.assert_not_called()


class AuthenticatedTestCase(TestCase):
    """Test the `authenticated` decorator
    """

    class Authenticated:
        def __init__(self):
            self.token = None

        @authenticated
        def dummy(self):
            pass

    def test_authenticated_sucessful(self):
        """Test the authenticated decorator when token is set
        """
        instance = self.Authenticated()

        # set the token
        instance.token = True

        # call a protected method
        instance.dummy()

    def test_authenticated_error(self):
        """Test the authenticated decorator when token is not set
        """
        instance = self.Authenticated()

        # call a protected method
        with self.assertRaises(AuthenticationError):
            instance.dummy()


class ConnectedTestCase(TestCase):
    """Test the `connected` decorator
    """

    class Connected:
        def __init__(self):
            self.websocket = None

        @connected
        def dummy(self):
            pass

    def test_connected_sucessful(self):
        """Test the connected decorator when websocket is set

        Use the `run` method for the test.
        """
        instance = self.Connected()

        # set the token
        instance.websocket = True

        # call a protected method
        instance.dummy()

    def test_connected_error(self):
        """Test the connected decorator when token is not set

        Use the interal `get_token_header` method for test.
        """
        instance = self.Connected()

        # call a protected method
        with self.assertRaises(ConnectionError):
            instance.dummy()


class DakaraServerWebSocketConnectionTestCase(TestCase):
    """Test the WebSocket connection with the server
    """

    def setUp(self):
        # create a mock websocket
        self.websocket = MagicMock()

        # create a server address
        self.address = "www.example.com"

        # create an URL
        self.url = "ws://www.example.com/ws/playlist/device/"

        # create token header
        self.header = {"token": "token"}

        # create a reconnect interval
        self.reconnect_interval = 1

        # create stop event and errors queue
        self.stop = Event()
        self.errors = Queue()

        # create a DakaraServerWebSocketConnection instance
        self.dakara_server = DakaraServerWebSocketConnection(
            self.stop,
            self.errors,
            {"address": self.address, "reconnect_interval": self.reconnect_interval},
            self.header,
        )

    def test_init_worker(self):
        """Test the created object
        """
        self.assertEqual(self.dakara_server.server_url, self.url)
        self.assertEqual(self.dakara_server.header, self.header)
        self.assertEqual(self.dakara_server.reconnect_interval, self.reconnect_interval)
        self.assertIsNone(self.dakara_server.websocket)

    def test_init_worker_from_config(self):
        """Test to create the object from a config file
        """
        # open the config
        config_path = get_test_material("config.yaml")
        with open(config_path) as file:
<<<<<<< HEAD
            config = yaml.load(file, Loader=yaml.Loader)
            config = config['server']
=======
            config = yaml.load(file)
            config = config["server"]
>>>>>>> 5b571648

        # create an object
        dakara_server = DakaraServerWebSocketConnection(
            self.stop, self.errors, config, self.header
        )

        # test the created object
        self.assertEqual(
            dakara_server.server_url, "wss://www.example.com/ws/playlist/device/"
        )
        self.assertEqual(dakara_server.reconnect_interval, 10)

    def test_exit_worker(self):
        """Test to exit the worker
        """
        # mock the abort function
        self.dakara_server.abort = MagicMock()

        # call the method
        self.dakara_server.exit_worker()

        # assert the call
        self.dakara_server.abort.assert_called_with()

    def test_on_open(self):
        """Test the callback on connection open
        """
        # call the method
        self.dakara_server.on_open()

        # assert the call
        self.assertFalse(self.dakara_server.retry)

    def test_on_close_normal(self):
        """Test the callback on connection close when the program is closing
        """
        # pre assert
        self.assertFalse(self.dakara_server.retry)

        # mock the create timer helper that should not be called
        self.dakara_server.create_timer = MagicMock()

        # set the program is closing
        self.stop.set()

        # call the method
        self.dakara_server.on_close(None, None)

        # assert the websocket object has been destroyed
        self.assertIsNone(self.dakara_server.websocket)

        # assert the create timer helper was not called
        self.dakara_server.create_timer.assert_not_called()

    def test_on_close_retry(self):
        """Test the callback on connection close when connection should retry
        """
        # set the retry flag on
        self.dakara_server.retry = True

        # mock the create timer helper
        self.dakara_server.create_timer = MagicMock()

        # call the method
        self.dakara_server.on_close(None, None)

        # assert the different calls
        self.dakara_server.create_timer.assert_called_with(
            self.reconnect_interval, self.dakara_server.run
        )
        self.dakara_server.timer.start.assert_called_with()

    def test_on_message_successful(self):
        """Test a normal use of the on message method
        """
        event = '{"type": "dummy", "data": "data"}'
        content = "data"

        # mock the method to call for this type
        self.dakara_server.receive_dummy = MagicMock()

        # call the method
        self.dakara_server.on_message(event)

        # assert the dummy method has been called
        self.dakara_server.receive_dummy.assert_called_with(content)

    @patch("dakara_player_vlc.dakara_server.getattr")
    def test_on_message_failed_json(self, mock_getattr):
        """Test the on message method when event is not a JSON string
        """
        event = "definitely not a JSON string"

        # call the method
        self.dakara_server.on_message(event)

        # assert no method has been called
        mock_getattr.assert_not_called()

    @patch("dakara_player_vlc.dakara_server.getattr")
    def test_on_message_failed_type(self, mock_getattr):
        """Test the on message method when event has an unknown type
        """
        event = '{"type": "dummy", "data": "data"}'

        # call the method
        self.dakara_server.on_message(event)

        # assert no method has been called
        mock_getattr.assert_not_called()

    @patch("dakara_player_vlc.dakara_server.logger")
    def test_on_error_closing(self, mock_logger):
        """Test the callback on error when the program is closing

        The error should be ignored.
        """
        # close the program
        self.stop.set()

        # call the method
        self.dakara_server.on_error(Exception("error message"))

        # assert the call
        mock_logger.assert_not_called()
        self.assertTrue(self.errors.empty())

    def test_on_error_unknown(self):
        """Test the callback on an unknown error

        The error should be logged only.
        """
        # pre assert
        self.assertFalse(self.stop.is_set())

        class CustomError(Exception):
            pass

        # call the method
        self.dakara_server.on_error(CustomError("error message"))

        # assert the call
        self.assertTrue(self.errors.empty())

    def test_on_error_authentication(self):
        """Test the callback on error when the authentication is refused
        """
        # pre assert
        self.assertFalse(self.stop.is_set())
        self.assertTrue(self.errors.empty())

        # call the method
        self.dakara_server.on_error(WebSocketBadStatusException("error %s", 0))

        # assert the call
        self.assertFalse(self.errors.empty())
        _, error, _ = self.errors.get()
        self.assertIsInstance(error, AuthenticationError)

    def test_on_error_network_normal(self):
        """Test the callback on error when the server is unreachable
        """
        # pre assert
        self.assertFalse(self.dakara_server.retry)
        self.assertFalse(self.stop.is_set())
        self.assertTrue(self.errors.empty())

        # call the method
        self.dakara_server.on_error(ConnectionRefusedError("error"))

        # assert the call
        self.assertFalse(self.errors.empty())
        _, error, _ = self.errors.get()
        self.assertIsInstance(error, NetworkError)

    def test_on_error_network_retry(self):
        """Test the callback on error when the server is unreachable on retry

        No exception should be raised, the error should be logged only.
        """
        # pre assert
        self.assertFalse(self.stop.is_set())

        # set retry flag on
        self.dakara_server.retry = True

        # call the method
        self.dakara_server.on_error(ConnectionRefusedError("error"))

        # assert the call
        self.assertTrue(self.errors.empty())

    def test_on_error_route(self):
        """Test the callback on error when the route is invalid
        """
        # pre assert
        self.assertFalse(self.stop.is_set())
        self.assertTrue(self.errors.empty())

        # call the method
        self.dakara_server.on_error(ConnectionResetError("error"))

        # assert the call
        self.assertFalse(self.errors.empty())
        _, error, _ = self.errors.get()
        self.assertIsInstance(error, ValueError)

    def test_on_error_closed(self):
        """Test the callback on error when the connection is closed by server
        """
        # pre assert
        self.assertFalse(self.stop.is_set())
        self.assertFalse(self.dakara_server.retry)

        # mock the callback for connection lost
        self.dakara_server.connection_lost_callback = MagicMock()

        # call the methods
        self.dakara_server.on_error(WebSocketConnectionClosedException("error"))
        self.dakara_server.on_close(None, None)

        # assert the call
        self.assertTrue(self.dakara_server.retry)
        self.dakara_server.connection_lost_callback.assert_called_with()

    def test_send(self):
        """Test a normal use of the function
        """
        event = '{"data": "data"}'
        content = {"data": "data"}

        # mock the websocket
        self.dakara_server.websocket = MagicMock()

        # call the method
        self.dakara_server.send(content)

        # assert the call
        self.dakara_server.websocket.send.assert_called_with(event)

    def test_abort_connected(self):
        """Test to abort the connection
        """
        # pre assert
        self.assertFalse(self.dakara_server.retry)

        # mock the websocket
        self.dakara_server.websocket = MagicMock()

        # call the method
        self.dakara_server.abort()

        # assert the call
        self.dakara_server.websocket.sock.abort.assert_called_with()
        self.assertFalse(self.dakara_server.retry)

    def test_abort_disconnected(self):
        """Test to abort the connection when already disconnected
        """
        # pre assert
        self.assertFalse(self.dakara_server.retry)
        self.assertIsNone(self.dakara_server.websocket)

        # call the method
        self.dakara_server.abort()

        # assert the call
        self.assertFalse(self.dakara_server.retry)

    def test_abort_retry(self):
        """Test to abort the connection when retry is set
        """
        # set the retry flag on
        self.dakara_server.retry = True

        # call the method
        self.dakara_server.abort()

        # assert the call
        self.assertFalse(self.dakara_server.retry)

    @patch("dakara_player_vlc.dakara_server.WebSocketApp")
    def test_run(self, mock_websocket_app_class):
        """Test to create and run the connection
        """
        # mock the callback methods
        self.dakara_server.on_open = MagicMock()
        self.dakara_server.on_close = MagicMock()
        self.dakara_server.on_message = MagicMock()
        self.dakara_server.on_error = MagicMock()

        # pre assert
        self.assertIsNone(self.dakara_server.websocket)

        # call the method
        self.dakara_server.run()

        # assert the call
        mock_websocket_app_class.assert_called_with(
            self.url,
            header=self.header,
            on_open=ANY,
            on_close=ANY,
            on_message=ANY,
            on_error=ANY,
        )
        self.dakara_server.websocket.run_forever.assert_called_with()

        # assert that the callback are correctly set
        # since the callback methods are adapted, we cannot check directy if
        # the given method reference is the same as the corresponding instance
        # method
        # so, we check that calling the given method calls the instance method
        websocket = MagicMock()
        _, kwargs = mock_websocket_app_class.call_args

        kwargs["on_open"](websocket)
        self.dakara_server.on_open.assert_called_with()

        kwargs["on_close"](websocket, None, None)
        self.dakara_server.on_close.assert_called_with(None, None)

        kwargs["on_message"](websocket, "message")
        self.dakara_server.on_message.assert_called_with("message")

        kwargs["on_error"](websocket, "error")
        self.dakara_server.on_error.assert_called_with("error")

        # post assert
        # in real world, this test is impossible, since the websocket object
        # has been destroyed by `on_close`
        # we use the fact this callback is not called to check if the
        # object has been created as expected
        # maybe there is a better scenario to test this
        self.assertIsNotNone(self.dakara_server.websocket)

    def test_set_callbacks(self):
        """Test the callback setter methods
        """

        def dummy_function():
            pass

        for name in ("idle", "playlist_entry", "command", "connection_lost"):
            method = getattr(self.dakara_server, "{}_callback".format(name))
            set_method = getattr(self.dakara_server, "set_{}_callback".format(name))

            # assert the initial case
            self.assertIsNot(method, dummy_function)

            # call the method
            set_method(dummy_function)

            # assert the result
            method = getattr(self.dakara_server, "{}_callback".format(name))
            self.assertIs(method, dummy_function)

    def test_receive_idle(self):
        """Test the receive idle event method
        """
        # mock the call
        self.dakara_server.idle_callback = MagicMock()

        # call the method
        self.dakara_server.receive_idle({})

        # assert the call
        self.dakara_server.idle_callback.assert_called_with()

    def test_receive_playlist_entry(self):
        """Test the receive new playlist entry event method
        """
        content = {"id": 0, "song": None}

        # mock the call
        self.dakara_server.playlist_entry_callback = MagicMock()

        # call the method
        self.dakara_server.receive_playlist_entry(content)

        # assert the call
        self.dakara_server.playlist_entry_callback.assert_called_with(content)

    def test_receive_command(self):
        """Test the receive command event method
        """
        content = {"command": "command_value"}

        # mock the call
        self.dakara_server.command_callback = MagicMock()

        # call the method
        self.dakara_server.receive_command(content)

        # assert the call
        self.dakara_server.command_callback.assert_called_with("command_value")

    def test_send_ready(self):
        """Test to notify the server that the player is ready
        """
        # mock the send command
        self.dakara_server.send = MagicMock()

        # call the command
        self.dakara_server.send_ready()

        # assert the call
        self.dakara_server.send.assert_called_with({"type": "ready"})


class DisplayMessageTestCase(TestCase):
    """Test the message display helper
    """

    def test_small_message(self):
        """Test a small message is completelly displayed
        """
        message = "few characters"
        message_displayed = display_message(message, limit=50)

        self.assertEqual(message_displayed, "few characters")
        self.assertLessEqual(len(message_displayed), 50)

    def test_long_message(self):
        """Test a long message is cut
        """
        message = "few characters"
        message_displayed = display_message(message, limit=5)

        self.assertEqual(message_displayed, "fe...")
        self.assertLessEqual(len(message_displayed), 5)<|MERGE_RESOLUTION|>--- conflicted
+++ resolved
@@ -56,13 +56,8 @@
         # open the config
         config_path = get_test_material("config.yaml")
         with open(config_path) as file:
-<<<<<<< HEAD
             config = yaml.load(file, Loader=yaml.Loader)
-            config = config['server']
-=======
-            config = yaml.load(file)
             config = config["server"]
->>>>>>> 5b571648
 
         # create an object
         dakara_server = DakaraServerHTTPConnection(config)
@@ -589,13 +584,8 @@
         # open the config
         config_path = get_test_material("config.yaml")
         with open(config_path) as file:
-<<<<<<< HEAD
             config = yaml.load(file, Loader=yaml.Loader)
-            config = config['server']
-=======
-            config = yaml.load(file)
             config = config["server"]
->>>>>>> 5b571648
 
         # create an object
         dakara_server = DakaraServerWebSocketConnection(
