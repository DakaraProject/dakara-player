import os
from contextlib import ExitStack, contextmanager
from queue import Queue
from threading import Event
from time import sleep
from unittest import skipUnless
from unittest.mock import MagicMock

from dakara_base.config import Config
from func_timeout import func_set_timeout
from path import TempDir

from dakara_player.media_player.base import (
    IDLE_BG_NAME,
    IDLE_TEXT_NAME,
    TRANSITION_BG_NAME,
    TRANSITION_TEXT_NAME,
)
from dakara_player.media_player.mpv import MediaPlayerMpv
from tests.integration.base import TestCasePollerKara

REWIND_FAST_FORWARD_DURATION = 0.2


@skipUnless(MediaPlayerMpv.is_available(), "mpv not installed")
class MediaPlayerMpvIntegrationTestCase(TestCasePollerKara):
    """Test the mpv player class in real conditions."""

    TIMEOUT = 120
    DELAY = 0.2
    IS_IMPRECISE = os.environ.get("IMPRECISE_TEST")

    def setUp(self):
        super().setUp()

        # create fullscreen flag
        self.fullscreen = True

        # create transition duration
        self.transition_duration = 1

    @contextmanager
    def get_instance(self, config=None, check_error=True):
        """Get an instance of MediaPlayerMpv for the available version.

        This method is a context manager that automatically stops the player on
        exit.

        Args:
            config (dict): Extra configuration passed to the constructor.
            check_error (bool): If true, check if the player stop event is not
                set and the error queue is empty at the end.

        Yields:
            tuple: Containing the following elements:
                MediaPlayerMpv: Instance;
                path.Path: Path of the temporary directory;
                unittest.case._LoggingWatcher: Captured output.
        """
        config_full = {
            "kara_folder": self.kara_folder,
            "fullscreen": self.fullscreen,
            "mpv": {"vo": "null", "ao": "null"},
        }

        if config:
            config_full.update(config)

        with TempDir() as temp:
            try:
                with ExitStack() as stack:
                    mpv_player = stack.enter_context(
<<<<<<< HEAD
                        MediaPlayerMpv.get_class()(
                            Event(),
                            Queue(),
                            Queue(),
                            config_full,
=======
                        MediaPlayerMpv.from_version(
                            Event(),
                            Queue(),
                            Config("DAKARA_PLAYER", config_full),
>>>>>>> d747174a
                            temp,
                            warn_long_exit=False,
                        )
                    )
                    output = stack.enter_context(
                        self.assertLogs("dakara_player.media_player.mpv", "DEBUG")
                    )
                    mpv_player.load()

                    yield mpv_player, temp, output

                    if check_error:
                        # display errors in queue if any
                        if not mpv_player.errors.empty():
                            _, error, traceback = mpv_player.errors.get(5)
                            error.with_traceback(traceback)
                            raise error

                        # assert no errors to fail test if any
                        self.assertFalse(mpv_player.stop.is_set())

            except OSError:
                # silence closing errors of mpv
                pass

            # sleep to allow slow systems to correctly clean up
            sleep(self.DELAY)

    @func_set_timeout(TIMEOUT)
    def test_start(self):
        """Test the initial state of the player without instructions."""
        with self.get_instance() as (mpv_player, _, _):
            self.assertIsNone(mpv_player.playlist_entry)
            self.assertIsNone(mpv_player.playlist_entry_data["transition"].path)
            self.assertIsNone(mpv_player.playlist_entry_data["song"].path)
            self.assertFalse(mpv_player.is_playing_this("idle"))
            self.assertFalse(mpv_player.is_playing_this("transition"))
            self.assertFalse(mpv_player.is_playing_this("song"))

    @func_set_timeout(TIMEOUT)
    def test_play_idle(self):
        """Test to display the idle screen."""
        with self.get_instance() as (mpv_player, temp, _):
            # pre assertions
            self.assertIsNone(mpv_player.player.path)

            # call the method
            mpv_player.play("idle")

            # wait for the idle screen to start
            self.wait_is_playing(mpv_player, "idle")

            # post assertions
            self.assertIsNotNone(mpv_player.player.path)
            self.assertEqual(mpv_player.player.path, temp / IDLE_BG_NAME)
            self.assertListEqual(mpv_player.player.sub_files, [temp / IDLE_TEXT_NAME])

    @func_set_timeout(TIMEOUT)
    def test_play_playlist_entry(self):
        """Test to play a playlist entry.

        First, the transition screen is played, then the song itself.
        """
        with self.get_instance() as (mpv_player, temp, _):
            # mock the callbacks
            mpv_player.set_callback("started_transition", MagicMock())
            mpv_player.set_callback("started_song", MagicMock())

            # pre assertions
            self.assertIsNone(mpv_player.playlist_entry)
            self.assertIsNone(mpv_player.player.path)

            # set playlist entry
            mpv_player.set_playlist_entry(self.playlist_entry1, autoplay=False)

            # check memory
            self.assertEqual(
                mpv_player.playlist_entry_data["transition"].path,
                temp / TRANSITION_BG_NAME,
            )
            self.assertEqual(
                mpv_player.playlist_entry_data["song"].path, self.song1_path
            )
            self.assertEqual(
                mpv_player.playlist_entry_data["song"].path_subtitle,
                self.subtitle1_path,
            )

            # start playing
            mpv_player.play("transition")

            # wait for the transition screen to start
            self.wait_is_playing(mpv_player, "transition")

            # post assertions for transition screen
            self.assertIsNotNone(mpv_player.playlist_entry)

            # check media
            self.assertIsNotNone(mpv_player.player.path)
            self.assertEqual(mpv_player.player.path, temp / TRANSITION_BG_NAME)

            # check there is no audio track
            self.assertFalse(mpv_player.player.audio)

            # check which subtitle file is read
            self.assertListEqual(
                mpv_player.player.sub_files, [temp / TRANSITION_TEXT_NAME]
            )

            # assert the started transition callback has been called
            mpv_player.callbacks["started_transition"].assert_called_with(
                self.playlist_entry1["id"]
            )

            # wait for the media to start
            self.wait_is_playing(mpv_player, "song")

            # check media
            self.assertIsNotNone(mpv_player.player.path)
            self.assertEqual(mpv_player.player.path, self.song1_path)

            # check audio track
            self.assertEqual(mpv_player.player.audio, 1)

            # assert the started song callback has been called
            mpv_player.callbacks["started_song"].assert_called_with(
                self.playlist_entry1["id"]
            )

            # assert the player is playing a song
            self.assertFalse(mpv_player.is_playing_this("transition"))
            self.assertTrue(mpv_player.is_playing_this("song"))
            self.assertFalse(mpv_player.is_playing_this("idle"))

            # wait for the media to end
            self.wait(lambda: not mpv_player.is_playing())

            # assert the player is not playing anything
            self.assertFalse(mpv_player.is_playing_this("transition"))
            self.assertFalse(mpv_player.is_playing_this("song"))
            self.assertFalse(mpv_player.is_playing_this("idle"))

    @func_set_timeout(TIMEOUT)
    def test_play_playlist_entry_instrumental_track(self):
        """Test to play a playlist entry using instrumental track."""
        # request to use instrumental track
        self.playlist_entry1["use_instrumental"] = True

        with self.get_instance() as (mpv_player, _, _):
            # mock the callbacks
            mpv_player.set_callback("started_transition", MagicMock())
            mpv_player.set_callback("started_song", MagicMock())

            # pre assertions
            self.assertIsNone(mpv_player.playlist_entry)
            self.assertIsNone(mpv_player.player.path)

            # call the method
            mpv_player.set_playlist_entry(self.playlist_entry1)

            # wait for the song to start
            self.wait_is_playing(mpv_player, "song")

            # check the current media has 2 audio tracks
            self.assertListEqual(mpv_player.get_audio_tracks_id(), [1, 2])

            # check media exists
            self.assertIsNotNone(mpv_player.player.path)
            self.assertEqual(mpv_player.player.path, self.song1_path)

            # check audio track
            self.assertEqual(mpv_player.player.audio, 2)

            # assert the started song callback has been called
            mpv_player.callbacks["started_song"].assert_called_with(
                self.playlist_entry1["id"]
            )

    @func_set_timeout(TIMEOUT)
    def test_play_playlist_entry_instrumental_file(self):
        """Test to play a playlist entry using instrumental file."""
        # request to use instrumental file
        self.playlist_entry1["song"]["file_path"] = self.song2_path
        self.playlist_entry1["use_instrumental"] = True

        with self.get_instance() as (mpv_player, _, _):
            # mock the callbacks
            mpv_player.set_callback("started_transition", MagicMock())
            mpv_player.set_callback("started_song", MagicMock())

            # pre assertions
            self.assertIsNone(mpv_player.playlist_entry)
            self.assertIsNone(mpv_player.player.path)

            # call the method
            mpv_player.set_playlist_entry(self.playlist_entry1)

            # wait for the song to start
            self.wait_is_playing(mpv_player, "song")

            # check media exists
            self.assertIsNotNone(mpv_player.player.path)
            self.assertEqual(mpv_player.player.path, self.song2_path)

            # check audio track
            self.assertEqual(mpv_player.player.audio, 3)

            # assert the started song callback has been called
            mpv_player.callbacks["started_song"].assert_called_with(
                self.playlist_entry1["id"]
            )

    @func_set_timeout(TIMEOUT)
    def test_pause(self):
        """Test to pause and unpause the player."""
        with self.get_instance() as (mpv_player, _, _):
            # mock the callbacks
            mpv_player.set_callback("paused", MagicMock())
            mpv_player.set_callback("resumed", MagicMock())

            # start the playlist entry
            mpv_player.set_playlist_entry(self.playlist_entry1)

            # wait for the song to start
            self.wait_is_playing(mpv_player, "song")

            # call the method to pause the player
            mpv_player.pause()
            timing = mpv_player.get_timing()

            # wait for the player to be paused
            self.wait_is_paused(mpv_player)

            # assert in pause
            self.assertFalse(mpv_player.is_playing())

            # assert the callback
            mpv_player.callbacks["paused"].assert_called_with(
                self.playlist_entry1["id"], timing
            )
            mpv_player.callbacks["resumed"].assert_not_called()

            # reset the mocks
            mpv_player.callbacks["paused"].reset_mock()
            mpv_player.callbacks["resumed"].reset_mock()

            # call the method to resume the player
            mpv_player.resume()

            # wait for the player to play again
            self.wait_is_playing(mpv_player)

            # assert the callback
            mpv_player.callbacks["paused"].assert_not_called()
            mpv_player.callbacks["resumed"].assert_called_with(
                self.playlist_entry1["id"],
                timing,  # on a slow computer, the timing may be inaccurate
            )

    @func_set_timeout(TIMEOUT)
    def test_double_pause(self):
        """Test that double pause and double resume have no effects."""
        with self.get_instance() as (mpv_player, _, _):
            # mock the callbacks
            mpv_player.set_callback("paused", MagicMock())
            mpv_player.set_callback("resumed", MagicMock())

            # start the playlist entry
            mpv_player.set_playlist_entry(self.playlist_entry1)

            # wait for the song to start
            self.wait_is_playing(mpv_player, "song")

            # call the method to pause the player
            mpv_player.pause()

            # wait for the player to be paused
            self.wait_is_paused(mpv_player)

            # assert the callback
            mpv_player.callbacks["paused"].assert_called()
            mpv_player.callbacks["resumed"].assert_not_called()

            # reset the mocks
            mpv_player.callbacks["paused"].reset_mock()
            mpv_player.callbacks["resumed"].reset_mock()

            # re-call the method to pause the player
            mpv_player.pause()

            # wait again for the player to be paused
            self.wait_is_paused(mpv_player)

            # assert the callback
            mpv_player.callbacks["paused"].assert_not_called()
            mpv_player.callbacks["resumed"].assert_not_called()

            # reset the mocks
            mpv_player.callbacks["paused"].reset_mock()
            mpv_player.callbacks["resumed"].reset_mock()

            # call the method to resume the player
            mpv_player.resume()

            # wait for the player to play again
            self.wait_is_playing(mpv_player)

            # assert the callback
            mpv_player.callbacks["paused"].assert_not_called()
            mpv_player.callbacks["resumed"].assert_called()

            # reset the mocks
            mpv_player.callbacks["paused"].reset_mock()
            mpv_player.callbacks["resumed"].reset_mock()

            # re-call the method to resume the player
            mpv_player.resume()
            self.wait_is_playing(mpv_player)

            # assert the callback
            mpv_player.callbacks["paused"].assert_not_called()
            mpv_player.callbacks["resumed"].assert_not_called()

    @func_set_timeout(TIMEOUT)
    def test_restart_song(self):
        """Test to restart a playlist entry."""
        with self.get_instance() as (mpv_player, _, _):
            # mock the callbacks
            mpv_player.set_callback("started_transition", MagicMock())
            mpv_player.set_callback("started_song", MagicMock())
            mpv_player.set_callback("finished", MagicMock())
            mpv_player.set_callback("updated_timing", MagicMock())

            # pre assertions
            self.assertIsNone(mpv_player.playlist_entry)
            self.assertIsNone(mpv_player.player.path)

            # request playlist entry to play
            mpv_player.set_playlist_entry(self.playlist_entry1)

            # wait for the media to start
            self.wait_is_playing(mpv_player, "song")

            # post assertions for song
            self.assertIsNotNone(mpv_player.playlist_entry)

            # wait a bit for the player to play
            self.wait(
                lambda: mpv_player.player.time_pos >= REWIND_FAST_FORWARD_DURATION
            )

            # request playlist entry to restart
            mpv_player.restart()

            # check timing is 0
            self.assertAlmostEqual(mpv_player.player.time_pos, 0, 0)

            # check the song is not stopped
            self.assertIsNotNone(mpv_player.playlist_entry)
            mpv_player.callbacks["finished"].assert_not_called()

            # assert callback
            mpv_player.callbacks["updated_timing"].assert_called_with(
                self.playlist_entry1["id"], 0
            )

    @func_set_timeout(TIMEOUT)
    def test_skip_song(self):
        """Test to skip a playlist entry."""
        with self.get_instance() as (mpv_player, _, _):
            # mock the callbacks
            mpv_player.set_callback("started_transition", MagicMock())
            mpv_player.set_callback("started_song", MagicMock())
            mpv_player.set_callback("finished", MagicMock())

            # pre assertions
            self.assertIsNone(mpv_player.playlist_entry)
            self.assertIsNone(mpv_player.player.path)

            # request initial playlist entry to play
            mpv_player.set_playlist_entry(self.playlist_entry1)

            # wait for the media to start
            self.wait_is_playing(mpv_player, "song")

            # post assertions for song
            self.assertIsNotNone(mpv_player.playlist_entry)

            # check media
            self.assertIsNotNone(mpv_player.player.path)
            self.assertEqual(mpv_player.player.path, self.song1_path)

            # request first playlist entry to stop
            mpv_player.skip()

            # check skip flag
            self.assertTrue(mpv_player.player_data["skip"])

            # check the song is stopped accordingly
            self.assertIsNone(mpv_player.playlist_entry)
            mpv_player.callbacks["finished"].assert_called_with(
                self.playlist_entry1["id"]
            )

            # request second playlist entry to play
            mpv_player.set_playlist_entry(self.playlist_entry2)

            # wait for the media to start
            self.wait_is_playing(mpv_player, "song")

            # post assertions for song
            self.assertIsNotNone(mpv_player.playlist_entry)

            # check media
            self.assertIsNotNone(mpv_player.player.path)
            self.assertEqual(mpv_player.player.path, self.song2_path)

            # check skip flag
            self.assertFalse(mpv_player.player_data["skip"])

    @func_set_timeout(TIMEOUT)
    def test_skip_last_song(self):
        """Test to skip the last playlist entry."""
        with self.get_instance() as (mpv_player, _, _):
            # mock the callbacks
            mpv_player.set_callback("started_transition", MagicMock())
            mpv_player.set_callback("started_song", MagicMock())
            mpv_player.set_callback("finished", MagicMock())

            # pre assertions
            self.assertIsNone(mpv_player.playlist_entry)
            self.assertIsNone(mpv_player.player.path)

            # request initial playlist entry to play
            mpv_player.set_playlist_entry(self.playlist_entry1)

            # wait for the media to start
            self.wait_is_playing(mpv_player, "song")

            # post assertions for song
            self.assertIsNotNone(mpv_player.playlist_entry)

            # check media
            self.assertIsNotNone(mpv_player.player.path)
            self.assertEqual(mpv_player.player.path, self.song1_path)

            # request first playlist entry to stop
            mpv_player.skip()

            # check skip flag
            self.assertTrue(mpv_player.player_data["skip"])

            # check the song is stopped accordingly
            self.assertIsNone(mpv_player.playlist_entry)
            mpv_player.callbacks["finished"].assert_called_with(
                self.playlist_entry1["id"]
            )

            # request idle screen
            mpv_player.play("idle")

            # wait for the media to start
            self.wait_is_playing(mpv_player, "idle")

            # check skip flag
            self.assertFalse(mpv_player.player_data["skip"])

    @func_set_timeout(TIMEOUT)
    def test_skip_song_pause(self):
        """Test to skip playlist entry on pause."""
        with self.get_instance() as (mpv_player, _, _):
            # mock the callbacks
            mpv_player.set_callback("started_transition", MagicMock())
            mpv_player.set_callback("started_song", MagicMock())
            mpv_player.set_callback("finished", MagicMock())
            mpv_player.set_callback("pause", MagicMock())
            mpv_player.set_callback("resumed", MagicMock())

            # pre assertions
            self.assertIsNone(mpv_player.playlist_entry)
            self.assertIsNone(mpv_player.player.path)

            # request initial playlist entry to play
            mpv_player.set_playlist_entry(self.playlist_entry1)

            # wait for the media to start
            self.wait_is_playing(mpv_player, "song")

            # post assertions for song
            self.assertIsNotNone(mpv_player.playlist_entry)

            # check media
            self.assertIsNotNone(mpv_player.player.path)
            self.assertEqual(mpv_player.player.path, self.song1_path)

            # pause song
            mpv_player.pause()

            # wait for the media to be paused
            self.wait_is_paused(mpv_player)

            # request first playlist entry to stop
            mpv_player.skip()

            # check skip flag
            self.assertTrue(mpv_player.player_data["skip"])

            # check the song is stopped accordingly
            self.assertIsNone(mpv_player.playlist_entry)
            mpv_player.callbacks["finished"].assert_called_with(
                self.playlist_entry1["id"]
            )

            # request second playlist entry to play
            mpv_player.set_playlist_entry(self.playlist_entry2)

            # wait for the media to start
            self.wait_is_playing(mpv_player, "song")

            # post assertions for song
            self.assertIsNotNone(mpv_player.playlist_entry)

            # check media
            self.assertIsNotNone(mpv_player.player.path)
            self.assertEqual(mpv_player.player.path, self.song2_path)

            # check skip flag
            self.assertFalse(mpv_player.player_data["skip"])

            # check callbacks
            mpv_player.callbacks["resumed"].assert_not_called()

    @func_set_timeout(TIMEOUT)
    def test_skip_last_song_pause(self):
        """Test to skip the last playlist entry on pause."""
        with self.get_instance() as (mpv_player, _, _):
            # mock the callbacks
            mpv_player.set_callback("started_transition", MagicMock())
            mpv_player.set_callback("started_song", MagicMock())
            mpv_player.set_callback("finished", MagicMock())
            mpv_player.set_callback("pause", MagicMock())
            mpv_player.set_callback("resumed", MagicMock())

            # pre assertions
            self.assertIsNone(mpv_player.playlist_entry)
            self.assertIsNone(mpv_player.player.path)

            # request initial playlist entry to play
            mpv_player.set_playlist_entry(self.playlist_entry1)

            # wait for the media to start
            self.wait_is_playing(mpv_player, "song")

            # post assertions for song
            self.assertIsNotNone(mpv_player.playlist_entry)

            # check media
            self.assertIsNotNone(mpv_player.player.path)
            self.assertEqual(mpv_player.player.path, self.song1_path)

            # pause song
            mpv_player.pause()

            # wait for the media to be paused
            self.wait_is_paused(mpv_player)

            # request first playlist entry to stop
            mpv_player.skip()

            # check the song is stopped accordingly
            self.assertIsNone(mpv_player.playlist_entry)
            mpv_player.callbacks["finished"].assert_called_with(
                self.playlist_entry1["id"]
            )

            # request idle screen
            mpv_player.play("idle")

            # wait for the media to start
            self.wait_is_playing(mpv_player, "idle")

            # check callbacks
            mpv_player.callbacks["resumed"].assert_not_called()

    @func_set_timeout(TIMEOUT)
    def test_skip_transition(self):
        """Test to skip a playlist entry transition screen."""
        with self.get_instance() as (mpv_player, _, _):
            # mock the callbacks
            mpv_player.set_callback("started_transition", MagicMock())
            mpv_player.set_callback("started_song", MagicMock())
            mpv_player.set_callback("finished", MagicMock())

            # pre assertions
            self.assertIsNone(mpv_player.playlist_entry)
            self.assertIsNone(mpv_player.player.path)

            # request initial playlist entry to play
            mpv_player.set_playlist_entry(self.playlist_entry1)

            # wait for the transition to start
            self.wait_is_playing(mpv_player, "transition")

            # request first playlist entry to stop
            mpv_player.skip()

            # check the song is stopped accordingly
            mpv_player.callbacks["finished"].assert_called_with(
                self.playlist_entry1["id"]
            )

            # request second playlist entry to play
            mpv_player.set_playlist_entry(self.playlist_entry2)

            # wait for the media to start
            self.wait_is_playing(mpv_player, "song")

            # check media
            self.assertIsNotNone(mpv_player.player.path)
            self.assertEqual(mpv_player.player.path, self.song2_path)

    @func_set_timeout(TIMEOUT)
    def test_skip_idle(self):
        """Test to play a playlist entry after idle screen."""
        with self.get_instance() as (mpv_player, _, _):
            # mock the callbacks
            mpv_player.set_callback("started_transition", MagicMock())
            mpv_player.set_callback("started_song", MagicMock())
            mpv_player.set_callback("finished", MagicMock())

            # pre assertions
            self.assertIsNone(mpv_player.playlist_entry)
            self.assertIsNone(mpv_player.player.path)

            # request idle screen
            mpv_player.play("idle")

            # wait for the media to start
            self.wait_is_playing(mpv_player, "idle")

            # post assertions for song
            self.assertIsNone(mpv_player.playlist_entry)

            # request playlist entry to play
            mpv_player.set_playlist_entry(self.playlist_entry1)

            # wait for the media to start
            self.wait_is_playing(mpv_player, "song")

            # post assertions for song
            self.assertIsNotNone(mpv_player.playlist_entry)

            # check media
            self.assertIsNotNone(mpv_player.player.path)
            self.assertEqual(mpv_player.player.path, self.song1_path)

    @func_set_timeout(TIMEOUT)
    def test_rewind_song(self):
        """Test to rewind a playlist entry."""
        with self.get_instance(
            {
                "durations": {
                    "rewind_fast_forward_duration": REWIND_FAST_FORWARD_DURATION
                }
            }
        ) as (mpv_player, _, _):
            # mock the callbacks
            mpv_player.set_callback("started_transition", MagicMock())
            mpv_player.set_callback("started_song", MagicMock())
            mpv_player.set_callback("updated_timing", MagicMock())

            # pre assertions
            self.assertIsNone(mpv_player.playlist_entry)
            self.assertIsNone(mpv_player.player.path)

            # request playlist entry to play
            mpv_player.set_playlist_entry(self.playlist_entry1)

            # wait for the media to start
            self.wait_is_playing(mpv_player, "song")

            # post assertions for song
            self.assertIsNotNone(mpv_player.playlist_entry)

            # wait a bit for the player to play
            self.wait(
                lambda: mpv_player.player.time_pos >= REWIND_FAST_FORWARD_DURATION * 2
            )
            timing1 = mpv_player.player.time_pos

            # request playlist entry to rewind
            mpv_player.rewind()

            # check timing is earlier than previously
            timing2 = mpv_player.player.time_pos
            self.assertLess(timing2, timing1)
            if not self.IS_IMPRECISE:
                self.assertAlmostEqual(
                    timing1 - timing2, REWIND_FAST_FORWARD_DURATION, 1
                )

            # assert callback
            mpv_player.callbacks["updated_timing"].assert_called_with(
                self.playlist_entry1["id"], int(timing2)
            )

    @func_set_timeout(TIMEOUT)
    def test_rewind_song_before_start(self):
        """Test to rewind a playlist entry before its start."""
        with self.get_instance() as (mpv_player, _, _):
            # mock the callbacks
            mpv_player.set_callback("started_transition", MagicMock())
            mpv_player.set_callback("started_song", MagicMock())

            # pre assertions
            self.assertIsNone(mpv_player.playlist_entry)
            self.assertIsNone(mpv_player.player.path)

            # request playlist entry to play
            mpv_player.set_playlist_entry(self.playlist_entry1)

            # wait for the media to start
            self.wait_is_playing(mpv_player, "song")

            # post assertions for song
            self.assertIsNotNone(mpv_player.playlist_entry)

            # request playlist entry to rewind
            mpv_player.rewind()

            # check timing is 0
            self.assertAlmostEqual(mpv_player.player.time_pos, 0, 0)

    @func_set_timeout(TIMEOUT)
    def test_fast_forward_song(self):
        """Test to advance a playlist entry."""
        with self.get_instance(
            {
                "durations": {
                    "rewind_fast_forward_duration": REWIND_FAST_FORWARD_DURATION
                }
            }
        ) as (mpv_player, _, _):
            # mock the callbacks
            mpv_player.set_callback("started_transition", MagicMock())
            mpv_player.set_callback("started_song", MagicMock())
            mpv_player.set_callback("updated_timing", MagicMock())

            # pre assertions
            self.assertIsNone(mpv_player.playlist_entry)
            self.assertIsNone(mpv_player.player.path)

            # request playlist entry to play
            mpv_player.set_playlist_entry(self.playlist_entry1)

            # wait for the media to start
            self.wait_is_playing(mpv_player, "song")

            # post assertions for song
            self.assertIsNotNone(mpv_player.playlist_entry)

            # wait a bit for the player to play
            self.wait(
                lambda: mpv_player.player.time_pos >= REWIND_FAST_FORWARD_DURATION * 2
            )
            timing1 = mpv_player.player.time_pos

            # request playlist entry to advance
            mpv_player.fast_forward()

            # check timing is later than previously
            timing2 = mpv_player.player.time_pos
            self.assertGreater(timing2, timing1)
            if not self.IS_IMPRECISE:
                self.assertAlmostEqual(
                    timing2 - timing1, REWIND_FAST_FORWARD_DURATION, 1
                )

            # assert callback
            mpv_player.callbacks["updated_timing"].assert_called_with(
                self.playlist_entry1["id"], int(timing2)
            )

    @func_set_timeout(TIMEOUT)
    def test_fast_forward_song_after_end(self):
        """Test to advance a playlist entry after its end."""
        with self.get_instance() as (mpv_player, _, _):
            # mock the callbacks
            mpv_player.set_callback("started_transition", MagicMock())
            mpv_player.set_callback("started_song", MagicMock())
            mpv_player.set_callback("finished", MagicMock())

            # pre assertions
            self.assertIsNone(mpv_player.playlist_entry)
            self.assertIsNone(mpv_player.player.path)

            # request playlist entry to play
            mpv_player.set_playlist_entry(self.playlist_entry1)

            # wait for the media to start
            self.wait_is_playing(mpv_player, "song")

            # post assertions for song
            self.assertIsNotNone(mpv_player.playlist_entry)

            # request playlist entry to advance
            mpv_player.fast_forward()

            # check the song has finished
            mpv_player.callbacks["finished"].assert_called_with(
                self.playlist_entry1["id"]
            )

    @func_set_timeout(TIMEOUT)
    def test_play_idle_after_playlist_paused(self):
        """Test to request idle screen when playing a playlist entry on pause."""
        with self.get_instance() as (mpv_player, _, _):
            # mock the callbacks
            mpv_player.set_callback("started_transition", MagicMock())
            mpv_player.set_callback("started_song", MagicMock())
            mpv_player.set_callback("finished", MagicMock())
            mpv_player.set_callback("pause", MagicMock())
            mpv_player.set_callback("resumed", MagicMock())

            # pre assertions
            self.assertIsNone(mpv_player.playlist_entry)
            self.assertIsNone(mpv_player.player.path)

            # request initial playlist entry to play
            mpv_player.set_playlist_entry(self.playlist_entry1)

            # wait for the media to start
            self.wait_is_playing(mpv_player, "song")

            # post assertions for song
            self.assertIsNotNone(mpv_player.playlist_entry)

            # check media
            self.assertIsNotNone(mpv_player.player.path)
            self.assertEqual(mpv_player.player.path, self.song1_path)

            # pause song
            mpv_player.pause()

            # wait for the media to be paused
            self.wait_is_paused(mpv_player)

            mpv_player.skip(no_callback=True)

            # call the method
            mpv_player.play("idle")

            # wait for the idle screen to start
            self.wait_is_playing(mpv_player, "idle")

            # post assertions
            self.assertIsNotNone(mpv_player.player.path)

            # assert the call
            mpv_player.callbacks["resumed"].assert_not_called()<|MERGE_RESOLUTION|>--- conflicted
+++ resolved
@@ -70,18 +70,10 @@
             try:
                 with ExitStack() as stack:
                     mpv_player = stack.enter_context(
-<<<<<<< HEAD
-                        MediaPlayerMpv.get_class()(
-                            Event(),
-                            Queue(),
-                            Queue(),
-                            config_full,
-=======
                         MediaPlayerMpv.from_version(
                             Event(),
                             Queue(),
                             Config("DAKARA_PLAYER", config_full),
->>>>>>> d747174a
                             temp,
                             warn_long_exit=False,
                         )
