--- conflicted
+++ resolved
@@ -13,17 +13,10 @@
 
 
 class GetFontLoaderClassTestCase(TestCase):
-<<<<<<< HEAD
-    """Test font loader class getter"""
-
-    def test(self):
-        """Test to get the correct font loader class for the platform"""
-=======
     """Test font loader class getter."""
 
     def test(self):
         """Test to get the correct font loader class for the platform."""
->>>>>>> d1280142
         # call for Linux
         with patch("dakara_player.font_loader.sys.platform", "linux"):
             FontLoaderClass = get_font_loader_class()
@@ -43,14 +36,8 @@
                 get_font_loader_class()
 
 
-<<<<<<< HEAD
 class FontLoaderTestCase(TestCase):
-    """Helper to test font loader classes"""
-=======
-@skipUnless(sys.platform.startswith("linux"), "Can be tested on Linux only")
-class FontLoaderLinuxTestCase(TestCase):
-    """Test the Linux font loader."""
->>>>>>> d1280142
+    """Helper to test font loader classes."""
 
     def setUp(self):
         # create directory
@@ -64,36 +51,24 @@
 
 
 class FontLoaderCommonTestCase(FontLoaderTestCase):
-    """Test common methods of the font loaders"""
+    """Test common methods of the font loaders."""
 
     def get_font_loader(self):
-        """Return an instance of the font loader"""
+        """Return an instance of the font loader."""
         with self.assertLogs("dakara_player.font_loader", "DEBUG"):
             return FontLoaderLinux("package")
 
     @patch.object(FontLoaderLinux, "unload")
     def test_context_manager(self, mocked_unload):
-<<<<<<< HEAD
-        """Test the font loader context manager"""
-        with self.get_font_loader():
-=======
         """Test the font loader context manager."""
-        with FontLoaderLinux():
->>>>>>> d1280142
+        with FontLoaderLinux("package"):
             pass
 
         mocked_unload.assert_called_with()
 
     @patch("dakara_player.font_loader.contents", autospec=True)
-<<<<<<< HEAD
     def test_get_font_name_list(self, mocked_contents):
-        """Test to get list of font names"""
-=======
-    def test_load_from_resources_directory(
-        self, mocked_contents, mocked_load_from_list
-    ):
-        """Test to load fonts from the resources directory."""
->>>>>>> d1280142
+        """Test to get list of font names."""
         # mock system calls
         mocked_contents.return_value = [self.font_name, "__init__.py"]
 
@@ -119,16 +94,10 @@
         mocked_contents.assert_called_once_with("package")
 
     @patch("dakara_player.font_loader.path")
-<<<<<<< HEAD
-    @patch.object(FontLoaderLinux, "get_font_name_list")
+    @patch.object(FontLoaderLinux, "get_font_name_list", autospec=True)
     def test_get_font_path_iterator(self, mocked_get_font_name_list, mocked_path):
-        """Test to get iterator of font paths"""
+        """Test to get iterator of font paths."""
         mocked_get_font_name_list.return_value = self.font_name_list
-=======
-    @patch.object(FontLoaderLinux, "load_font")
-    def test_load_from_list(self, mocked_load_font, mocked_path):
-        """Test to load fonts from list."""
->>>>>>> d1280142
         mocked_path.return_value.__enter__.return_value = (
             self.directory / self.font_name
         )
@@ -143,7 +112,7 @@
 
 @skipUnless(sys.platform.startswith("linux"), "Can be tested on Linux only")
 class FontLoaderLinuxTestCase(FontLoaderTestCase):
-    """Test the Linux font loader"""
+    """Test the Linux font loader."""
 
     def setUp(self):
         super().setUp()
@@ -152,7 +121,7 @@
         self.user_directory = Path("~").expanduser()
 
     def get_font_loader(self):
-        """Return an instance of the font loader"""
+        """Return an instance of the font loader."""
         with self.assertLogs("dakara_player.font_loader", "DEBUG"):
             return FontLoaderLinux("package")
 
@@ -167,7 +136,7 @@
         mocked_get_font_path_iterator,
         mocked_load_font,
     ):
-        """Test to load fonts"""
+        """Test to load fonts."""
         # prepare the mock
         mocked_get_font_path_iterator.return_value = (p for p in [self.font_path])
         mocked_walkfiles.side_effect = [
@@ -199,19 +168,9 @@
     @patch.object(Path, "unlink", autospec=True)
     @patch.object(Path, "symlink", autospec=True)
     @patch.object(Path, "islink", autospec=True)
-<<<<<<< HEAD
     def test_load_font_system(self, mocked_islink, mocked_symlink, mocked_unlink):
-        """Test to load one font which is in system directory"""
-        font_loader = self.get_font_loader()
-=======
-    @patch.object(Path, "exists", autospec=True)
-    def test_load_font_system(
-        self, mocked_exists, mocked_islink, mocked_symlink, mocked_unlink
-    ):
         """Test to load one font which is in system directory."""
-        # prepare the mock
-        mocked_exists.return_value = True
->>>>>>> d1280142
+        font_loader = self.get_font_loader()
 
         # pre assertions
         self.assertEqual(len(font_loader.fonts_loaded), 0)
@@ -244,19 +203,9 @@
     @patch.object(Path, "unlink", autospec=True)
     @patch.object(Path, "symlink", autospec=True)
     @patch.object(Path, "islink", autospec=True)
-<<<<<<< HEAD
     def test_load_font_user(self, mocked_islink, mocked_symlink, mocked_unlink):
-        """Test to load one font which is in user directory"""
-        font_loader = self.get_font_loader()
-=======
-    @patch.object(Path, "exists", autospec=True)
-    def test_load_font_user(
-        self, mocked_exists, mocked_islink, mocked_symlink, mocked_unlink
-    ):
         """Test to load one font which is in user directory."""
-        # prepare the mock
-        mocked_exists.side_effect = [False, True]
->>>>>>> d1280142
+        font_loader = self.get_font_loader()
 
         # pre assertions
         self.assertEqual(len(font_loader.fonts_loaded), 0)
@@ -290,20 +239,9 @@
     @patch.object(Path, "symlink", autospec=True)
     @patch.object(Path, "islink", autospec=True)
     def test_load_font_user_link_dead_install(
-        self,
-<<<<<<< HEAD
-=======
-        mocked_exists,
->>>>>>> d1280142
-        mocked_islink,
-        mocked_symlink,
-        mocked_unlink,
+        self, mocked_islink, mocked_symlink, mocked_unlink,
     ):
-<<<<<<< HEAD
-        """Test to load one font which is in user directory as dead link"""
-=======
         """Test to load one font which is in user directory as dead link."""
->>>>>>> d1280142
         # prepare the mock
         mocked_islink.return_value = True
 
@@ -339,16 +277,8 @@
     @patch.object(Path, "unlink", autospec=True)
     @patch.object(Path, "symlink", autospec=True)
     @patch.object(Path, "islink", autospec=True)
-<<<<<<< HEAD
     def test_load_font_install(self, mocked_islink, mocked_symlink, mocked_unlink):
-        """Test to load one font which is not installed"""
-=======
-    @patch.object(Path, "exists", autospec=True)
-    def test_load_font_install(
-        self, mocked_exists, mocked_islink, mocked_symlink, mocked_unlink
-    ):
         """Test to load one font which is not installed."""
->>>>>>> d1280142
         # prepare the mock
         mocked_islink.return_value = False
 
@@ -385,46 +315,11 @@
             "directory/font_file.ttf", self.user_directory / ".fonts/font_file.ttf"
         )
 
-<<<<<<< HEAD
-    @patch.object(Path, "unlink", autospec=True)
-    def test_unload(self, mocked_unlink):
-        """Test to unload fonts"""
-        font_loader = self.get_font_loader()
-
-=======
-        # post assertions
-        self.assertEqual(len(self.font_loader.fonts_loaded), 1)
-        self.assertEqual(
-            self.font_loader.fonts_loaded[0],
-            self.user_directory / ".fonts/font_file.ttf",
-        )
-
-    @patch.object(FontLoaderLinux, "load_from_resources_directory")
-    @patch("dakara_player.font_loader.os.mkdir", autospec=True)
-    def test_load(self, mocked_mkdir, mocked_load_from_resources_directory):
-        """Test to load fonts from main method."""
-        # call the method
-        self.font_loader.load()
-
-        # assert the call
-        mocked_mkdir.assert_called_once_with(self.user_directory / ".fonts")
-        mocked_load_from_resources_directory.assert_called_once_with()
-
-    @patch.object(FontLoaderLinux, "load_from_resources_directory")
-    @patch("dakara_player.font_loader.os.mkdir", autospec=True)
-    def test_load_directory_exists(
-        self, mocked_mkdir, mocked_load_from_resources_directory
-    ):
-        """Test to load fonts from main method."""
-        mocked_mkdir.side_effect = OSError("error message")
-
-        # call the method
-        self.font_loader.load()
-
     @patch.object(Path, "unlink", autospec=True)
     def test_unload(self, mocked_unlink):
         """Test to unload fonts."""
->>>>>>> d1280142
+        font_loader = self.get_font_loader()
+
         # set a font as loaded
         font_loader.fonts_loaded = {"font1": Path("font1"), "font2": Path("font2")}
 
@@ -438,13 +333,9 @@
 
     @patch.object(Path, "unlink", autospec=True)
     def test_unload_font(self, mocked_unlink):
-<<<<<<< HEAD
-        """Test to unload one font"""
-        font_loader = self.get_font_loader()
-
-=======
         """Test to unload one font."""
->>>>>>> d1280142
+        font_loader = self.get_font_loader()
+
         # set a font as loaded
         font_loader.fonts_loaded = self.font_path_list
 
@@ -469,11 +360,7 @@
 
     @patch.object(Path, "unlink", autospec=True)
     def test_unload_font_error(self, mocked_unlink):
-<<<<<<< HEAD
-        """Test to unload one font when unable to remove font"""
-=======
         """Test to unload one font when unable to remove font."""
->>>>>>> d1280142
         mocked_unlink.side_effect = OSError("error message")
 
         font_loader = self.get_font_loader()
@@ -503,11 +390,7 @@
 
 @skipUnless(sys.platform.startswith("win"), "Can be tested on Windows only")
 class FontLoaderWindowsTestCase(TestCase):
-<<<<<<< HEAD
-    """Test the Windows font loader"""
-=======
     """Test the Windows font loader."""
->>>>>>> d1280142
 
     def setUp(self):
         # create directory
@@ -519,15 +402,14 @@
         self.font_path = self.directory / self.font_name
         self.font_path_list = {self.font_name: self.font_path}
 
-<<<<<<< HEAD
     def get_font_loader(self):
-        """Return an instance of the font loader"""
+        """Return an instance of the font loader."""
         with self.assertLogs("dakara_player.font_loader", "DEBUG"):
             return FontLoaderWindows("package")
 
     @patch("dakara_player.font_loader.ctypes", spec=[])
     def test_init_no_windll(self, mocked_ctypes):
-        """Test to create font loader on a different OS"""
+        """Test to create font loader on a different OS."""
         with self.assertRaisesRegex(
             FontLoaderNotAvailableError, "FontLoaderWindows can only be used on Windows"
         ):
@@ -536,19 +418,9 @@
     @patch.object(FontLoaderWindows, "load_font", autospec=True)
     @patch.object(FontLoaderWindows, "get_font_path_iterator", autospec=True)
     def test_load(self, mocked_get_font_path_iterator, mocked_load_font):
-        """Test to load fonts"""
+        """Test to load fonts."""
         # prepare the mock
         mocked_get_font_path_iterator.return_value = (p for p in [self.font_path])
-=======
-    @patch("dakara_player.font_loader.path")
-    @patch("dakara_player.font_loader.input")
-    @patch("dakara_player.font_loader.contents")
-    def test_load(self, mocked_contents, mocked_input, mocked_path):
-        """Test to ask to load fonts manually."""
-        mocked_contents.return_value = [self.font_name, "__init__.py"]
-        mocked_path.return_value.__enter__.return_value = self.font_path
-        output = StringIO()
->>>>>>> d1280142
 
         font_loader = self.get_font_loader()
 
@@ -561,7 +433,7 @@
 
     @patch("dakara_player.font_loader.ctypes")
     def test_load_font(self, mocked_ctypes):
-        """Test to load one font"""
+        """Test to load one font."""
         # setup mock
         mocked_ctypes.windll.gdi32.AddFontResourceW.return_value = 1
 
@@ -590,7 +462,7 @@
 
     @patch("dakara_player.font_loader.ctypes")
     def test_load_font_error(self, mocked_ctypes):
-        """Test to fail to load one font"""
+        """Test to fail to load one font."""
         # setup mock
         mocked_ctypes.windll.gdi32.AddFontResourceW.return_value = 0
 
@@ -612,20 +484,13 @@
             ["WARNING:dakara_player.font_loader:Font 'font_file.ttf' cannot be loaded"],
         )
 
-<<<<<<< HEAD
     @patch.object(FontLoaderWindows, "unload_font")
     def test_unload(self, mocked_unload_font):
-        """Test to unload fonts"""
+        """Test to unload fonts."""
         font_loader = self.get_font_loader()
 
         # set a font as loaded
         font_loader.fonts_loaded = {"font1": Path("font1"), "font2": Path("font2")}
-=======
-    def test_unload(self):
-        """Test to ask to unload fonts manually."""
-        output = StringIO()
-        font_loader = FontLoaderWindows(output)
->>>>>>> d1280142
 
         # call the method
         font_loader.unload()
@@ -635,7 +500,7 @@
 
     @patch("dakara_player.font_loader.ctypes")
     def test_unload_font(self, mocked_ctypes):
-        """Test to unload one font"""
+        """Test to unload one font."""
         # setup mock
         mocked_ctypes.windll.gdi32.RemoveFontResourceW.return_value = 1
 
@@ -667,7 +532,7 @@
 
     @patch("dakara_player.font_loader.ctypes")
     def test_unload_font_error(self, mocked_ctypes):
-        """Test to fail to unload one font"""
+        """Test to fail to unload one font."""
         # setup mock
         mocked_ctypes.windll.gdi32.RemoveFontResourceW.return_value = 0
 
