--- conflicted
+++ resolved
@@ -33,17 +33,10 @@
 
 
 class DakaraWorkerTestCase(TestCase):
-<<<<<<< HEAD
-    """Test the `DakaraWorker` class"""
-
-    def test_init(self):
-        """Test to create the object"""
-=======
     """Test the `DakaraWorker` class."""
 
     def test_init(self):
         """Test to create the object."""
->>>>>>> d1280142
         stop = Event()
         errors = Queue()
 
@@ -53,16 +46,11 @@
 
         # assert effect on logs
         self.assertListEqual(
-            logger.output,
-            ["DEBUG:dakara_player.dakara_player:Starting Dakara worker"],
+            logger.output, ["DEBUG:dakara_player.dakara_player:Starting Dakara worker"],
         )
 
     def test_get_media_player_class_vlc(self):
-<<<<<<< HEAD
-        """Test to get VLC as media player"""
-=======
         """Test to get VLC as media player."""
->>>>>>> d1280142
         stop = Event()
         errors = Queue()
         config = deepcopy(CONFIG)
@@ -74,11 +62,7 @@
         self.assertIs(media_player_class, MediaPlayerVlc)
 
     def test_get_media_player_class_mpv(self):
-<<<<<<< HEAD
-        """Test to get MPV as media player"""
-=======
         """Test to get MPV as media player."""
->>>>>>> d1280142
         stop = Event()
         errors = Queue()
         config = deepcopy(CONFIG)
@@ -90,11 +74,7 @@
         self.assertIs(media_player_class, MediaPlayerMpv.from_version)
 
     def test_get_media_player_class_default(self):
-<<<<<<< HEAD
-        """Test to get the default media player"""
-=======
         """Test to get the default media player."""
->>>>>>> d1280142
         stop = Event()
         errors = Queue()
 
@@ -104,11 +84,7 @@
         self.assertIs(media_player_class, MediaPlayerVlc)
 
     def test_get_media_player_class_unsupported(self):
-<<<<<<< HEAD
-        """Test to get an unsupported media player"""
-=======
         """Test to get an unsupported media player."""
->>>>>>> d1280142
         stop = Event()
         errors = Queue()
         config = deepcopy(CONFIG)
@@ -126,8 +102,7 @@
     @patch("dakara_player.dakara_player.MediaPlayerVlc", autospec=True)
     @patch("dakara_player.dakara_player.DakaraServerHTTPConnection", autospec=True)
     @patch(
-        "dakara_player.dakara_player.DakaraServerWebSocketConnection",
-        autospec=True,
+        "dakara_player.dakara_player.DakaraServerWebSocketConnection", autospec=True,
     )
     @patch("dakara_player.dakara_player.DakaraManager", autospec=True)
     def test_run(
@@ -139,11 +114,7 @@
         mocked_font_loader_class,
         mocked_temporary_directory_class,
     ):
-<<<<<<< HEAD
-        """Test a dummy run"""
-=======
         """Test a dummy run."""
->>>>>>> d1280142
         # create mock instances
         mocked_dakara_server_websocket = (
             mocked_dakara_server_websocket_class.return_value.__enter__.return_value
@@ -200,17 +171,10 @@
 
 
 class DakaraPlayerTestCase(TestCase):
-<<<<<<< HEAD
-    """Test the `DakaraPlayer` class"""
-
-    def test_init(self):
-        """Test to create the object"""
-=======
     """Test the `DakaraPlayer` class."""
 
     def test_init(self):
         """Test to create the object."""
->>>>>>> d1280142
         with self.assertLogs("dakara_player.dakara_player", "DEBUG") as logger:
             DakaraPlayer(CONFIG)
 
@@ -221,11 +185,7 @@
 
     @patch("dakara_player.dakara_player.check_version")
     def test_load(self, mocked_check_version):
-<<<<<<< HEAD
-        """Test to perform side-effect actions"""
-=======
         """Test to perform side-effect actions."""
->>>>>>> d1280142
         dakara_player = DakaraPlayer(CONFIG)
         dakara_player.load()
 
@@ -234,11 +194,7 @@
 
     @patch.object(DakaraPlayer, "run_safe")
     def test_run(self, mocked_run_safe):
-<<<<<<< HEAD
-        """Test a dummy run"""
-=======
         """Test a dummy run."""
->>>>>>> d1280142
         dakara_player = DakaraPlayer(CONFIG)
         dakara_player.run()
 
