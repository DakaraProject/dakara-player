--- conflicted
+++ resolved
@@ -1178,7 +1178,6 @@
                 ["DEBUG:dakara_player.media_player.vlc:Using VLC default window"],
             )
 
-<<<<<<< HEAD
     @patch("dakara_player.media_player.vlc.platform.system", return_value="Darwin")
     def test_set_window_none_mac(self, mocked_system):
         """Test to use default window on Mac."""
@@ -1196,8 +1195,6 @@
                 ],
             )
 
-=======
->>>>>>> d747174a
     @patch("dakara_player.media_player.vlc.platform.system", return_value="Linux")
     def test_set_window_linux(self, mocked_system):
         """Test to use X window."""
@@ -1211,7 +1208,6 @@
                 ["DEBUG:dakara_player.media_player.vlc:Associating X window to VLC"],
             )
 
-<<<<<<< HEAD
     @patch("dakara_player.media_player.vlc.platform.system", return_value="Darwin")
     def test_set_window_mac(self, mocked_system):
         """Test to use AppKit window."""
@@ -1228,8 +1224,6 @@
                 ],
             )
 
-=======
->>>>>>> d747174a
     @patch("dakara_player.media_player.vlc.platform.system", return_value="Windows")
     def test_set_window_windows(self, mocked_system):
         """Test to use Win API window."""
